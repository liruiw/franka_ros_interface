--- conflicted
+++ resolved
@@ -186,7 +186,6 @@
 
         self._frames_interface = FrankaFramesInterface()
 
-<<<<<<< HEAD
         try:
             self._collision_behaviour_interface = CollisionBehaviourInterface()
         except rospy.ROSException:
@@ -194,16 +193,7 @@
                 "Collision Service Not found. It will not be possible to change collision behaviour of robot!"
             )
             self._collision_behaviour_interface = None
-=======
-        # try:
-        #     self._collision_behaviour_interface = CollisionBehaviourInterface()
-        # except rospy.ROSException:
-        #     rospy.loginfo(
-        #         "Collision Service Not found. It will not be possible to change collision behaviour of robot!"
-        #     )
-        #     self._collision_behaviour_interface = None
->>>>>>> 9b6708d7
-
+ 
         self._ctrl_manager = FrankaControllerManagerInterface(ns=self._ns, sim=self._params._in_sim)
         self._speed_ratio = 0.15
         self.endeffector_pose_publisher = rospy.Publisher("endeffector_pose", PoseStamped, queue_size=1)
