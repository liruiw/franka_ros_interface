# /***************************************************************************

#
# @package: franka_interface
# @metapackage: franka_ros_interface
# @author: Saif Sidhik <sxs1412@bham.ac.uk>
#

# **************************************************************************/

# /***************************************************************************
# Copyright (c) 2019, Saif Sidhik

# Licensed under the Apache License, Version 2.0 (the "License");
# you may not use this file except in compliance with the License.
# You may obtain a copy of the License at

#     http://www.apache.org/licenses/LICENSE-2.0

# Unless required by applicable law or agreed to in writing, software
# distributed under the License is distributed on an "AS IS" BASIS,
# WITHOUT WARRANTIES OR CONDITIONS OF ANY KIND, either express or implied.
# See the License for the specific language governing permissions and
# limitations under the License.
# **************************************************************************/

"""
 @info:
   Inteface Class for Franka robot arm.

"""


import enum
import rospy
import warnings
import quaternion
import numpy as np
from copy import deepcopy
from rospy_message_converter import message_converter

from franka_core_msgs.msg import (
    JointCommand,
    RobotState,
    EndPointState,
    CartImpedanceStiffness,
    JointImpedanceStiffness,
    TorqueCmd,
    JICmd,
)
from sensor_msgs.msg import JointState
from std_msgs.msg import Float64
from geometry_msgs.msg import PoseStamped, Wrench

import franka_msgs
import franka_interface
import franka_dataflow
from .robot_params import RobotParams

from franka_tools import (
    FrankaFramesInterface,
    FrankaControllerManagerInterface,
    JointTrajectoryActionClient,
    CollisionBehaviourInterface,
)
import IPython


def convert_dict_to_joint(joints, joint_names):
    return np.array([joints[name] for name in joint_names])


def convert_dict_to_wrench(wrench):
    return np.concatenate((wrench["force"], wrench["torque"]))



class TipState:
    def __init__(self, timestamp, pose, vel, O_effort, K_effort):
        self.timestamp = timestamp
        self._pose = pose
        self._velocity = vel
        self._effort = O_effort
        self._effort_in_K_frame = K_effort

    @property
    def pose(self):
        return self._pose

    @property
    def velocity(self):
        return self._velocity

    @property
    def effort(self):
        return self._effort

    @property
    def effort_in_K_frame(self):
        return self._effort_in_K_frame


class ArmInterface(object):

    """
    Interface Class for an arm of Franka Panda robot
    Constructor.

    :type synchronous_pub: bool
    :param synchronous_pub: designates the JointCommand Publisher
        as Synchronous if True and Asynchronous if False.

        Synchronous Publishing means that all joint_commands publishing to
        the robot's joints will block until the message has been serialized
        into a buffer and that buffer has been written to the transport
        of every current Subscriber. This yields predicable and consistent
        timing of messages being delivered from this Publisher. However,
        when using this mode, it is possible for a blocking Subscriber to
        prevent the joint_command functions from exiting. Unless you need exact
        JointCommand timing, default to Asynchronous Publishing (False).
    """

    # Containers
    @enum.unique
    class RobotMode(enum.IntEnum):
        """
        Enum class for specifying and retrieving the current robot mode.
        """

        # ----- access using parameters name or value
        # ----- eg. RobotMode(0).name & RobotMode(0).value
        # ----- or  RobotMode['ROBOT_MODE_OTHER'].name & RobotMode['ROBOT_MODE_OTHER'].value

        ROBOT_MODE_OTHER = 0
        ROBOT_MODE_IDLE = 1
        ROBOT_MODE_MOVE = 2
        ROBOT_MODE_GUIDING = 3
        ROBOT_MODE_REFLEX = 4
        ROBOT_MODE_USER_STOPPED = 5
        ROBOT_MODE_AUTOMATIC_ERROR_RECOVERY = 6

    def __init__(self, synchronous_pub=False):
        """ """
        self.hand = franka_interface.GripperInterface()

        self._params = RobotParams()

        self._ns = self._params.get_base_namespace()

        self._joint_limits = self._params.get_joint_limits()

        joint_names = self._joint_limits.joint_names
        if not joint_names:
            rospy.logerr(
                "Cannot detect joint names for arm on this "
                "robot. Exiting Arm.init()."
            )

            return

        self._joint_names = joint_names
        self.name = self._params.get_robot_name()
        self._joint_angle = dict()
        self._joint_velocity = dict()
        self._joint_effort = dict()
        self._cartesian_pose = dict()
        self._cartesian_velocity = dict()
        self._cartesian_effort = dict()
        self._stiffness_frame_effort = dict()
        self._errors = dict()
        self._collision_state = False
        self._tip_states = None
        self._jacobian = None
        self._cartesian_contact = None

        self._robot_mode = False

        self._command_msg = JointCommand()

        # neutral pose joint positions
        self._neutral_pose_joints = self._params.get_neutral_pose()

        self._frames_interface = FrankaFramesInterface()

        try:
            self._collision_behaviour_interface = CollisionBehaviourInterface()
        except rospy.ROSException:
            rospy.loginfo(
                "Collision Service Not found. It will not be possible to change collision behaviour of robot!"
            )
            self._collision_behaviour_interface = None
        self._ctrl_manager = FrankaControllerManagerInterface(
            ns=self._ns, sim=self._params._in_sim
        )

        self._speed_ratio = 0.15

        queue_size = None if synchronous_pub else 1
        with warnings.catch_warnings():
            warnings.simplefilter("ignore")
            self._joint_command_publisher = rospy.Publisher(
                self._ns + "/motion_controller/arm/joint_commands",
                JointCommand,
                tcp_nodelay=True,
                queue_size=queue_size,
            )

        self._pub_joint_cmd_timeout = rospy.Publisher(
            self._ns + "/motion_controller/arm/joint_command_timeout",
            Float64,
            latch=True,
            queue_size=10,
        )

        self._robot_state_subscriber = rospy.Subscriber(
            self._ns + "/custom_franka_state_controller/robot_state",
            RobotState,
            self._on_robot_state,
            queue_size=1,
            tcp_nodelay=True,
        )

        joint_state_topic = self._ns + "/custom_franka_state_controller/joint_states"
        self._joint_state_sub = rospy.Subscriber(
            joint_state_topic,
            JointState,
            self._on_joint_states,
            queue_size=1,
            tcp_nodelay=True,
        )

        self._cartesian_state_sub = rospy.Subscriber(
            self._ns + "/custom_franka_state_controller/tip_state",
            EndPointState,
            self._on_endpoint_state,
            queue_size=1,
            tcp_nodelay=True,
        )

        # Cartesian Impedance Controller Publishers
        self._cartesian_impedance_pose_publisher = rospy.Publisher(
            "equilibrium_pose", PoseStamped, queue_size=10
        )
        self._cartesian_stiffness_publisher = rospy.Publisher(
            "impedance_stiffness", CartImpedanceStiffness, queue_size=10
        )

        # Force Control Publisher
        self._force_controller_publisher = rospy.Publisher(
            "wrench_target", Wrench, queue_size=10
        )

        # Torque Control Publisher
        self._torque_controller_publisher = rospy.Publisher(
            "torque_target", TorqueCmd, queue_size=20
        )

        # Joint Impedance Controller Publishers
        self._joint_impedance_publisher = rospy.Publisher(
            "joint_impedance_position_velocity", JICmd, queue_size=20
        )
        self._joint_stiffness_publisher = rospy.Publisher(
            "joint_impedance_stiffness", JointImpedanceStiffness, queue_size=10
        )

        rospy.on_shutdown(self._clean_shutdown)

        err_msg = ("%s arm init failed to get current joint_states " "from %s") % (
            self.name.capitalize(),
            joint_state_topic,
        )
        franka_dataflow.wait_for(
            lambda: len(self._joint_angle.keys()) > 0, timeout_msg=err_msg, timeout=5.0
        )

        err_msg = ("%s arm, init failed to get current tip_state " "from %s") % (
            self.name.capitalize(),
            self._ns + "tip_state",
        )
        franka_dataflow.wait_for(
            lambda: len(self._cartesian_pose.keys()) > 0,
            timeout_msg=err_msg,
            timeout=5.0,
        )

        err_msg = ("%s arm, init failed to get current robot_state " "from %s") % (
            self.name.capitalize(),
            self._ns + "robot_state",
        )
        franka_dataflow.wait_for(
            lambda: self._jacobian is not None, timeout_msg=err_msg, timeout=5.0
        )

        self.set_joint_position_speed(self._speed_ratio)

    def convertToDict(self, q):
        q_dict = dict()
        for i in range(len(q)):
            q_dict["panda_joint{}".format(i + 1)] = q[i]
        return q_dict

    def convertToList(self, q_dict):
        q = []
        sorted_keys = sorted(q_dict.keys())
        for i in sorted_keys:
            q.append(q_dict[i])
        return q

    def _clean_shutdown(self):
        self._joint_state_sub.unregister()
        self._cartesian_state_sub.unregister()
        self._pub_joint_cmd_timeout.unregister()
        self._robot_state_subscriber.unregister()
        self._joint_command_publisher.unregister()
        self._cartesian_impedance_pose_publisher.unregister()
        self._cartesian_stiffness_publisher.unregister()
        self._force_controller_publisher.unregister()
        self._torque_controller_publisher.unregister()
        self._joint_impedance_publisher.unregister()
        self._joint_stiffness_publisher.unregister()

    def get_robot_params(self):
        """
        :return: Useful parameters from the ROS parameter server.
        :rtype: franka_interface.RobotParams
        """
        return self._params

    def get_joint_limits(self):
        """
        Return the joint limits (defined in the parameter server)

        :rtype: franka_core_msgs.msg.JointLimits
        :return: JointLimits
        """
        return self._joint_limits

    def joint_names(self):
        """
        Return the names of the joints for the specified limb.

        :rtype: [str]
        :return: ordered list of joint names from proximal to distal (i.e. shoulder to wrist).
        """
        return self._joint_names

    def _on_joint_states(self, msg):

        for idx, name in enumerate(msg.name):
            if name in self._joint_names:
                self._joint_angle[name] = msg.position[idx]
                self._joint_velocity[name] = msg.velocity[idx]
                self._joint_effort[name] = msg.effort[idx]

    def _on_robot_state(self, msg):

        self._robot_mode = self.RobotMode(msg.robot_mode)

        self._robot_mode_ok = (
            self._robot_mode.value != self.RobotMode.ROBOT_MODE_REFLEX
        ) and (self._robot_mode.value != self.RobotMode.ROBOT_MODE_USER_STOPPED)

        self._jacobian = np.asarray(msg.O_Jac_EE).reshape(6, 7, order="F")

        self._cartesian_velocity = {
            "linear": np.asarray([msg.O_dP_EE[0], msg.O_dP_EE[1], msg.O_dP_EE[2]]),
            "angular": np.asarray([msg.O_dP_EE[3], msg.O_dP_EE[4], msg.O_dP_EE[5]]),
        }

        self._cartesian_contact = msg.cartesian_contact
        self._cartesian_collision = msg.cartesian_collision

        self._joint_contact = msg.joint_contact
        self._joint_collision = msg.joint_collision
        if self._frames_interface:
            self._frames_interface._update_frame_data(msg.F_T_EE, msg.EE_T_K)

        self._joint_inertia = np.asarray(msg.mass_matrix).reshape(7, 7, order="F")
        self._external_torque_filtered = np.asarray(msg.tau_ext_hat_filtered)

        self.q_d = msg.q_d
        self.dq_d = msg.dq_d

        self._gravity = np.asarray(msg.gravity)
        self._coriolis = np.asarray(msg.coriolis)

        self._errors = message_converter.convert_ros_message_to_dictionary(
            msg.current_errors
        )

    def reactivate(self):
        """
        use automatic recovery
        """
        if not self._robot_mode_ok:
            robot_enable = franka_interface.RobotEnable()
            robot_enable.enable()

    def coriolis_comp(self):
        """
        Return coriolis compensation torques. Useful for compensating coriolis when
        performing direct torque control of the robot.

        :rtype: np.ndarray
        :return: 7D joint torques compensating for coriolis.
        """
        return self._coriolis

    def gravity_comp(self):
        """
        Return gravity compensation torques.

        :rtype: np.ndarray
        :return: 7D joint torques compensating for gravity.
        """
        return self._gravity

    def get_robot_status(self):
        """
        Return dict with all robot status information.

        :rtype: dict
        :return: ['robot_mode' (RobotMode object), 'robot_status' (bool), 'errors' (dict() of errors and their truth value), 'error_in_curr_status' (bool)]
        """
        return {
            "robot_mode": self._robot_mode,
            "robot_status": self._robot_mode_ok,
            "errors": self._errors,
            "error_in_current_state": self.error_in_current_state(),
        }

    def in_safe_state(self):
        """
        Return True if the specified limb is in safe state (no collision, reflex, errors etc.).

        :rtype: bool
        :return: True if the arm is in safe state, False otherwise.
        """
        return self._robot_mode_ok and not self.error_in_current_state()

    def error_in_current_state(self):
        """
        Return True if the specified limb has experienced an error.

        :rtype: bool
        :return: True if the arm has error, False otherwise.
        """
        return not all([e == False for e in self._errors.values()])

    def what_errors(self):
        """
        Return list of error messages if there is error in robot state

        :rtype: [str]
        :return: list of names of current errors in robot state
        """
        return (
            [e for e in self._errors if self._errors[e] == True]
            if self.error_in_current_state()
            else None
        )

    def get_external_torque(self):
        return self._external_torque_filtered
        
    def _on_endpoint_state(self, msg):

        cart_pose_trans_mat = np.asarray(msg.O_T_EE).reshape(4, 4, order="F")
        self.end_effector_pose = cart_pose_trans_mat

        self._cartesian_pose = {
            "position": cart_pose_trans_mat[:3, 3],
            "orientation": quaternion.from_rotation_matrix(cart_pose_trans_mat[:3, :3]),
        }
        self._cartesian_effort = {
            "force": np.asarray(
                [
                    msg.O_F_ext_hat_K.wrench.force.x,
                    msg.O_F_ext_hat_K.wrench.force.y,
                    msg.O_F_ext_hat_K.wrench.force.z,
                ]
            ),
            "torque": np.asarray(
                [
                    msg.O_F_ext_hat_K.wrench.torque.x,
                    msg.O_F_ext_hat_K.wrench.torque.y,
                    msg.O_F_ext_hat_K.wrench.torque.z,
                ]
            ),
        }

        self._stiffness_frame_effort = {
            "force": np.asarray(
                [
                    msg.K_F_ext_hat_K.wrench.force.x,
                    msg.K_F_ext_hat_K.wrench.force.y,
                    msg.K_F_ext_hat_K.wrench.force.z,
                ]
            ),
            "torque": np.asarray(
                [
                    msg.K_F_ext_hat_K.wrench.torque.x,
                    msg.K_F_ext_hat_K.wrench.torque.y,
                    msg.K_F_ext_hat_K.wrench.torque.z,
                ]
            ),
        }

        self._tip_states = TipState(
            msg.header.stamp,
            deepcopy(self._cartesian_pose),
            deepcopy(self._cartesian_velocity),
            deepcopy(self._cartesian_effort),
            deepcopy(self._stiffness_frame_effort),
        )

    def joint_angle(self, joint):
        """
        Return the requested joint angle.

        :type joint: str
        :param joint: name of a joint
        :rtype: float
        :return: angle in radians of individual joint
        """
        return self._joint_angle[joint]

    def joint_angles(self):
        """
        Return all joint angles.

        :rtype: dict({str:float})
        :return: unordered dict of joint name Keys to angle (rad) Values
        """
        return deepcopy(self._joint_angle)

    def joint_ordered_angles(self):
        """
        Return all joint angles.

        :rtype: [float]
        :return: joint angles (rad) orded by joint_names from proximal to distal (i.e. shoulder to wrist).
        """
        return [self._joint_angle[name] for name in self._joint_names]

    def joint_velocity(self, joint):
        """
        Return the requested joint velocity.

        :type joint: str
        :param joint: name of a joint
        :rtype: float
        :return: velocity in radians/s of individual joint
        """
        return self._joint_velocity[joint]

    def joint_velocities(self):
        """
        Return all joint velocities.

        :rtype: dict({str:float})
        :return: unordered dict of joint name Keys to velocity (rad/s) Values
        """
        return deepcopy(self._joint_velocity)

    def joint_effort(self, joint):
        """
        Return the requested joint effort.

        :type joint: str
        :param joint: name of a joint
        :rtype: float
        :return: effort in Nm of individual joint
        """
        return self._joint_effort[joint]

    def joint_efforts(self):
        """
        Return all joint efforts.

        :rtype: dict({str:float})
        :return: unordered dict of joint name Keys to effort (Nm) Values
        """
        return deepcopy(self._joint_effort)

    def endpoint_pose(self):
        """
        Return Cartesian endpoint pose {position, orientation}.

        :rtype: dict({str:np.ndarray (shape:(3,)), str:quaternion.quaternion})
        :return: position and orientation as named tuples in a dict

          - 'position': np.array of x, y, z
          - 'orientation': quaternion x,y,z,w in quaternion format

        """
        return deepcopy(self._cartesian_pose)

    def endpoint_velocity(self):
        """
        Return Cartesian endpoint twist {linear, angular}.

        :rtype: dict({str:np.ndarray (shape:(3,)),str:np.ndarray (shape:(3,))})
        :return: linear and angular velocities as named tuples in a dict

          - 'linear': np.array of x, y, z
          - 'angular': np.array of x, y, z (angular velocity along the axes)
        """
        return deepcopy(self._cartesian_velocity)

    def endpoint_effort(self, in_base_frame=True):
        """
        Return Cartesian endpoint wrench {force, torque}.

        :param in_base_frame: if True, returns end-effector effort with respect to base frame, else in stiffness frame [default: True]
        :type in_base_frame: bool
        :rtype: dict({str:np.ndarray (shape:(3,)),str:np.ndarray (shape:(3,))})
        :return: force and torque at endpoint as named tuples in a dict in the base frame of the robot or in the stiffness frame (wrist)

          - 'force': Cartesian force on x,y,z axes in np.ndarray format
          - 'torque': Torque around x,y,z axes in np.ndarray format
        """
        return (
            deepcopy(self._cartesian_effort)
            if in_base_frame
            else deepcopy(self._stiffness_frame_effort)
        )

    def exit_control_mode(self, timeout=0.2):
        """
        Clean exit from advanced control modes (joint torque or velocity).
        Resets control to joint position mode with current positions if the
        advanced control commands are not send within the specified timeout
        interval.

        :type timeout: float
        :param timeout: control timeout in seconds [default: 0.2]
        """
        self.set_command_timeout(timeout)
        self.set_joint_positions(self.joint_angles())

    def tip_states(self):
        """
        Return Cartesian endpoint state for a given tip name

        :rtype: TipState object
        :return: pose, velocity, effort, effort_in_K_frame
        """
        return deepcopy(self._tip_states)

    def joint_inertia_matrix(self):
        """

        :return: joint inertia matrix (7,7)
        :rtype: np.ndarray [7x7]
        """
        return deepcopy(self._joint_inertia)

    def zero_jacobian(self):
        """
        :return: end-effector jacobian (6,7)
        :rtype: np.ndarray [6x7]
        """
        return deepcopy(self._jacobian)

    def set_command_timeout(self, timeout):
        """
        Set the timeout in seconds for the joint controller

        :type timeout: float
        :param timeout: timeout in seconds
        """
        self._pub_joint_cmd_timeout.publish(Float64(timeout))

    def set_joint_position_speed(self, speed=0.3):
        """
        Set ratio of max joint speed to use during joint position
        moves (only for move_to_joint_positions).

        Set the proportion of maximum controllable velocity to use
        during joint position control execution. The default ratio
        is `0.3`, and can be set anywhere from [0.0-1.0] (clipped).
        Once set, a speed ratio will persist until a new execution
        speed is set.

        :type speed: float
        :param speed: ratio of maximum joint speed for execution
                      default= 0.3; range= [0.0-1.0]
        """
        if speed > 0.3:
            rospy.logwarn(
                "ArmInterface: Setting speed above 0.3 could be risky!! Be extremely careful."
            )
        self._speed_ratio = speed

    def set_joint_positions(self, positions):
        """
        Commands the joints of this limb to the specified positions.

        :type positions: dict({str:float}
        :param positions: dict of {'joint_name':joint_position,}
        """
        self._command_msg.names = self._joint_names
        self._command_msg.position = [positions[j] for j in self._joint_names]
        self._command_msg.mode = JointCommand.POSITION_MODE
        self._command_msg.header.stamp = rospy.Time.now()
        self._joint_command_publisher.publish(self._command_msg)

    def set_joint_velocities(self, velocities):
        """
        Commands the joints of this limb to the specified velocities.

        :type velocities: dict({str:float})
        :param velocities: dict of {'joint_name':joint_velocity,}
        """
        self._command_msg.names = self._joint_names
        self._command_msg.velocity = [velocities[j] for j in self._joint_names]
        self._command_msg.mode = JointCommand.VELOCITY_MODE
        self._command_msg.header.stamp = rospy.Time.now()
        self._joint_command_publisher.publish(self._command_msg)

    def set_joint_torques(self, torques):
        """
        Commands the joints of this limb with the specified torques.

        :type torques: dict({str:float})
        :param torques: dict of {'joint_name':joint_torque,}
        """
        self._command_msg.names = self._joint_names
        self._command_msg.effort = [torques[j] for j in self._joint_names]
        self._command_msg.mode = JointCommand.TORQUE_MODE
        self._command_msg.header.stamp = rospy.Time.now()
        self._joint_command_publisher.publish(self._command_msg)

    def set_joint_positions_velocities(self, positions, velocities):
        """
        Commands the joints of this limb using specified positions and velocities using impedance control.
        Command at time t is computed as:

        :math:`u_t= coriolis\_factor * coriolis\_t + K\_p * (positions - curr\_positions) +  K\_d * (velocities - curr\_velocities)`


        :type positions: [float]
        :param positions: desired joint positions as an ordered list corresponding to joints given by self.joint_names()
        :type velocities: [float]
        :param velocities: desired joint velocities as an ordered list corresponding to joints given by self.joint_names()
        """
        self._command_msg.names = self._joint_names
        self._command_msg.position = positions
        self._command_msg.velocity = velocities
        self._command_msg.mode = JointCommand.IMPEDANCE_MODE
        self._command_msg.header.stamp = rospy.Time.now()
        self._joint_command_publisher.publish(self._command_msg)

    def has_collided(self):
        """
        Returns true if either joint collision or cartesian collision is detected.
        Collision thresholds can be set using instance of :py:class:`franka_tools.CollisionBehaviourInterface`.
        """
        return False # any(self._joint_collision) or any(self._cartesian_collision)

    def switchToController(self, controller_name):
        active_controllers = self._ctrl_manager.list_active_controllers(
            only_motion_controllers=True
        )
        for ctrlr in active_controllers:
            self._ctrl_manager.stop_controller(ctrlr.name)
            rospy.loginfo(
                "ArmInterface: Stopping %s for trajectory controlling" % ctrlr.name
            )
            rospy.sleep(0.5)

        if not self._ctrl_manager.is_loaded(controller_name):
            self._ctrl_manager.load_controller(controller_name)
        self._ctrl_manager.start_controller(controller_name)

    def move_to_neutral(self, timeout=15.0, speed=0.15):
        """
        Command the Limb joints to a predefined set of "neutral" joint angles.
        From rosparam /franka_control/neutral_pose.

        :type timeout: float
        :param timeout: seconds to wait for move to finish [15]
        :type speed: float
        :param speed: ratio of maximum joint speed for execution
         default= 0.15; range= [0.0-1.0]
        """
        self.set_joint_position_speed(speed)
        self.move_to_joint_positions(self._neutral_pose_joints, timeout)

    def genf(self, joint, angle):
        def joint_diff():
            return abs(angle - self._joint_angle[joint])

        return joint_diff

    def move_to_joint_positions(
        self, positions, timeout=2.0, threshold=0.00085, test=None, min_traj_dur=0.1, delay=0.00
    ):
        """
        (Blocking) Commands the limb to the provided positions.
        Waits until the reported joint state matches that specified.

        This function uses a low-pass filter using JointTrajectoryService
        to smooth the movement or optionally uses MoveIt! to plan and
        execute a trajectory.

        :type positions: dict({str:float})
        :param positions: joint_name:angle command
        :type timeout: float
        :param timeout: seconds to wait for move to finish [15]
        :type threshold: float
        :param threshold: position threshold in radians across each joint when
         move is considered successful [0.00085]
        :param test: optional function returning True if motion must be aborted
        """

        if type(positions) is not dict:
            positions = {j: p for p, j in zip(positions, self._joint_names)}
        if (
            self._ctrl_manager.current_controller
            != self._ctrl_manager.joint_trajectory_controller
        ):
            self.switchToController(self._ctrl_manager.joint_trajectory_controller)

        
        traj_client = JointTrajectoryActionClient(joint_names=self.joint_names())
        traj_client.clear()

        dur = []
        for j in range(len(self._joint_names)):
            dur.append(
                max(
                    abs(
                        positions[self._joint_names[j]]
                        - self._joint_angle[self._joint_names[j]]
                    )
                    / self._joint_limits.velocity[j],
                    min_traj_dur,
                )
            )
        duration = max(dur) / self._speed_ratio
        print("[move_to_joint_positions]: duration:", duration)
        traj_client.add_point(
            positions=[positions[n] for n in self._joint_names], time=duration
        )

        diffs = [
            self.genf(j, a) for j, a in positions.items() if j in self._joint_angle
        ]

        traj_client.start()  # send the trajectory action request
        fail_msg = (
            "ArmInterface: {0} limb failed to reach commanded joint positions.".format(
                self.name.capitalize()
            )
        )

        def test_collision():
            if self.has_collided():
                rospy.logerr(" ".join(["Collision detected.", fail_msg]))
                return True
            return False

        franka_dataflow.wait_for(
            test=lambda: test_collision()
            or (callable(test) and test() == True)
            or (all(diff() < threshold for diff in diffs)),
            timeout=max(duration, timeout),
            timeout_msg=fail_msg,
            rate=100,
            raise_on_error=False,
        )

        res = traj_client.result()
        # IPython.embed()
        if res is not None and res.error_code:
            rospy.logerr("Trajectory Server Message: {}".format(res))
            exit()

        # rospy.sleep(delay)
        # rospy.loginfo("ArmInterface: Trajectory controlling complete")

    # def execute_position_path(self, position_path, timeout=15.0,
    #                             threshold=0.00085, test=None):
    #     """
    #     (Blocking) Commands the limb to the provided positions.
    #     Waits until the reported joint state matches that specified.
    #     This function uses a low-pass filter to smooth the movement.
    #     @type positions: dict({str:float})
    #     @param positions: joint_name:angle command
    #     @type timeout: float
    #     @param timeout: seconds to wait for move to finish [15]
    #     @type threshold: float
    #     @param threshold: position threshold in radians across each joint when
    #     move is considered successful [0.008726646]
    #     @param test: optional function returning True if motion must be aborted
    #     """

    #     current_q = self.joint_angles()
    #     diff_from_start = sum([abs(a-current_q[j]) for j, a in position_path[0].items()])
    #     if diff_from_start > 0.1:
    #         raise IOError("Robot not at start of trajectory")

    #     if self._ctrl_manager.current_controller != self._ctrl_manager.joint_trajectory_controller: 
    #         self.switchToController(self._ctrl_manager.joint_trajectory_controller)
        
    #     min_traj_dur = 0.01
    #     traj_client = JointTrajectoryActionClient(joint_names = self.joint_names())
    #     traj_client.clear()

    #     time_so_far = 0
    #     # Start at the second waypoint because robot is already at first waypoint
    #     for i in range(1, len(position_path)): 
    #         q = position_path[i]
    #         dur = []
    #         for j in range(len(self._joint_names)):
    #             dur.append(max(abs(q[self._joint_names[j]] - self._joint_angle[self._joint_names[j]]) / self._joint_limits.velocity[j], min_traj_dur))

    #         time_so_far += max(dur)/self._speed_ratio
    #         traj_client.add_point(positions = [q[n] for n in self._joint_names], time = time_so_far, velocities=[0.001 for n in self._joint_names])

    #     diffs = [self.genf(j, a) for j, a in (position_path[-1]).items() if j in self._joint_angle] # Measures diff to last waypoint

    #     fail_msg = "ArmInterface: {0} limb failed to reach commanded joint positions.".format(
    #                                                   self.name.capitalize())
    #     def test_collision():
    #         if self.has_collided():
    #             rospy.logerr(' '.join(["Collision detected.", fail_msg]))
    #             return True
    #         return False

    #     # IPython.embed()
    #     traj_client.start() # send the trajectory action request

    #     franka_dataflow.wait_for(
    #         test=lambda: test_collision() or \
    #                      (callable(test) and test() == True) or \
    #                      (all(diff() < threshold for diff in diffs)),
    #         #timeout=timeout,
    #         timeout=max(time_so_far, timeout), #XXX
    #         timeout_msg=fail_msg,
    #         rate=100,
    #         raise_on_error=False
    #         )

    #     rospy.sleep(0.5)
    #     rospy.loginfo("ArmInterface: Trajectory controlling complete")

    def execute_position_path(
        self, position_path, timeout=5.0, threshold=0.00085, test=None, state_callback=False, min_traj_dur=0.05
    ):
        """
        (Blocking) Commands the limb to the provided positions.
        Waits until the reported joint state matches that specified.
        This function uses a low-pass filter to smooth the movement.

        @type positions: dict({str:float})
        @param positions: joint_name:angle command
        @type timeout: float
        @param timeout: seconds to wait for move to finish [15]
        @type threshold: float
        @param threshold: position threshold in radians across each joint when
        move is considered successful [0.008726646]
        @param test: optional function returning True if motion must be aborted
        """

        if len(position_path) > 0 and type(position_path[0]) is not dict:
            position_paths = [
                {j: p for j, p in zip(self._joint_names, pos.positions)}
                for pos in position_paths
            ]

        current_q = self.joint_angles()
<<<<<<< HEAD
        diff_from_start = sum([abs(a - current_q[j]) for j, a in position_path[0].items()])
        print("[ExecutePositionPath] Diff from start:", diff_from_start)
        # print("[ExecutePositionPath] Current:", current_q)
        # print("[ExecutePositionPath] Start:", position_path[0])
=======
        diff_from_start = sum(
            [abs(a - current_q[j]) for j, a in position_path[0].items()]
        )
        #   IPython.embed()
        print("[ExecutePositionPath] Diff:", diff_from_start)
        # print('[ExecutePositionPath] Current:', current_q)
        # print('[ExecutePositionPath] Start:', position_path[0])
>>>>>>> 94f7f1b5
        if diff_from_start > 0.1:
            raise IOError("[ExecutePositionPath] Robot not at start of trajectory")

        if (
            self._ctrl_manager.current_controller
            != self._ctrl_manager.joint_trajectory_controller
        ):
            self.switchToController(self._ctrl_manager.joint_trajectory_controller)
            print("Switched to joint trajectory controller")

        traj_client = JointTrajectoryActionClient(joint_names=self.joint_names())

        time_so_far = 0
        total_times = [0]
        interval_lengths = [0]

        # Start at the second waypoint because robot is already at first waypoint
        print("[ExecutePositionPath] Trajectory length:", len(position_path))
        print("[ExecutePositionPath] Speed ratio:", self._speed_ratio)
        for i in range(1, len(position_path)):
            q = position_path[i]
            dur = []
            for j in range(len(self._joint_names)):
                dur.append(
                    max(
                        abs(
                            q[self._joint_names[j]]
                            - self._joint_angle[self._joint_names[j]]
                        )
                        / self._joint_limits.velocity[j],
                        min_traj_dur,
                    )
                )

            interval = max(dur) / self._speed_ratio
            print(max(dur), interval)
            interval_lengths.append(interval)

            time_so_far += interval
            total_times.append(time_so_far)
        
        traj_velocities = []
        # print('[ExecutePositionPath] Interval Lengths:', interval_lengths)
        
        for i in range(1, len(position_path)):
            q_t = position_path[i]
            positions = [q_t[n] for n in self._joint_names]

            if i < 100:
                velocities = [0.0001 * i for n in self._joint_names]

            elif i > len(position_path) - 10:
                velocities = [0.005 for n in self._joint_names]

            elif i < len(position_path) - 1:
                q_tm1 = position_path[i - 1]
                q_tp1 = position_path[i + 1]
                dt = interval_lengths[i] + interval_lengths[i + 1]
                velocities = [(q_tp1[n] - q_tm1[n]) / dt for n in self._joint_names]
                print(i, velocities)
            else:
                velocities = [0.005 for n in self._joint_names]
                print(i, velocities)
            traj_velocities.append(velocities)
            
            # velocities 
            traj_client.add_point(
                positions=positions, time=total_times[i], velocities=velocities
            )


        diffs = [
            self.genf(j, a)
            for j, a in (position_path[-1]).items()
            if j in self._joint_angle
        ]  # Measures diff to last waypoint

        IPython.embed()
        fail_msg = (
            "ArmInterface: {0} limb failed to reach commanded joint positions.".format(
                self.name.capitalize()
            )
        )

        def test_collision():
            if self.has_collided():
                rospy.logerr(" ".join(["Collision detected.", fail_msg]))
                return True
            return False

        traj_client.start()  # send the trajectory action request
        print("execute_position_path duration:", time_so_far)
        
        results_callback = []
        if state_callback:
            results_callback = franka_dataflow.wait_for_with_state_callback(
                test=lambda: test_collision()
                or (callable(test) and test() == True)
                or (all(diff() < threshold for diff in diffs)),
                timeout=max(time_so_far, timeout),
                timeout_msg=fail_msg,
                rate=100,
                raise_on_error=False,
                body=self.get_state_info
            )
            print("number log data:", len(results_callback))

        else:
            franka_dataflow.wait_for(
                test=lambda: test_collision()
                or (callable(test) and test() == True)
                or (all(diff() < threshold for diff in diffs)),
                timeout=max(time_so_far, timeout),
                timeout_msg=fail_msg,
                rate=100,
                raise_on_error=False,
            )

        # print('Arm Diff:', [diff() for diff in diffs])
        rospy.sleep(0.1)
        rospy.loginfo("ArmInterface: Trajectory controlling complete")
        return results_callback

    def get_state_info(self):
        joint_name = self._joint_names
        extra_info = {}
        extra_info["joint_position_commanded"] = self.joint_angles
        extra_info["joint_position_measured"] = convert_dict_to_joint(self.joint_angles(), joint_name)
        extra_info["joint_velocity_estimated"] = convert_dict_to_joint(self.joint_velocities(), joint_name)
        extra_info["joint_torque_measured"] = convert_dict_to_joint(self.joint_efforts(), joint_name)
        extra_info["cartesian_measured"] = convert_dict_to_wrench(self._cartesian_effort)
        extra_info["external_torque"] = self.get_external_torque()
        return extra_info


    def move_to_touch(self, positions, timeout=3.0, threshold=0.00085):
        """
        (Blocking) Commands the limb to the provided positions.

        Waits until the reported joint state matches that specified.

        This function uses a low-pass filter to smooth the movement.

        @type positions: dict({str:float})
        @param positions: joint_name:angle command
        @type timeout: float
        @param timeout: seconds to wait for move to finish [15]
        @type threshold: float
        @param threshold: position threshold in radians across each joint when
        move is considered successful [0.008726646]
        @param test: optional function returning True if motion must be aborted
        """
        if (
            self._ctrl_manager.current_controller
            != self._ctrl_manager.joint_trajectory_controller
        ):
            self.switchToController(self._ctrl_manager.joint_trajectory_controller)

        min_traj_dur = 0.5
        traj_client = JointTrajectoryActionClient(joint_names=self.joint_names())
        traj_client.clear()

        speed_ratio = 0.1  # Move slower when approaching contact
        dur = []
        for j in range(len(self._joint_names)):
            dur.append(
                max(
                    abs(
                        positions[self._joint_names[j]]
                        - self._joint_angle[self._joint_names[j]]
                    )
                    / self._joint_limits.velocity[j],
                    min_traj_dur,
                )
            )
        duration = max(dur) / speed_ratio
        print("move_to_touch duration:", duration)
        traj_client.add_point(
            positions=[positions[n] for n in self._joint_names], time=duration
        )  # , velocities=[0.002 for n in self._joint_names])

        diffs = [
            self.genf(j, a) for j, a in positions.items() if j in self._joint_angle
        ]
        fail_msg = (
            "ArmInterface: {0} limb failed to reach commanded joint positions.".format(
                self.name.capitalize()
            )
        )

        traj_client.start()  # send the trajectory action request

        franka_dataflow.wait_for(
            test=lambda: self.has_collided()
            or (all(diff() < threshold for diff in diffs)),
            timeout=max(duration, timeout),
            timeout_msg="Move to touch complete.",
            rate=100,
            raise_on_error=False,
        )

        rospy.sleep(0.5)

        if not self.has_collided():
            rospy.logerr("Move To Touch did not end in making contact")
        else:
            rospy.loginfo("Collision detected!")

        # The collision, though desirable, triggers a cartesian reflex error. We need to reset that error
        if self._robot_mode == 4:
            self.resetErrors()

        rospy.loginfo("ArmInterface: Trajectory controlling complete")

    def resetErrors(self):
        rospy.sleep(0.5)
        pub = rospy.Publisher(
            "/franka_ros_interface/franka_control/error_recovery/goal",
            franka_msgs.msg.ErrorRecoveryActionGoal,
            queue_size=10,
        )
        rospy.sleep(0.5)
        pub.publish(franka_msgs.msg.ErrorRecoveryActionGoal())
        rospy.loginfo("Collision Reflex was reset")

    def move_from_touch(self, positions, timeout=1.5, threshold=0.00085):
        """
        (Blocking) Commands the limb to the provided positions.

        Waits until the reported joint state matches that specified.

        This function uses a low-pass filter to smooth the movement.

        @type positions: dict({str:float})
        @param positions: joint_name:angle command
        @type timeout: float
        @param timeout: seconds to wait for move to finish [15]
        @type threshold: float
        @param threshold: position threshold in radians across each joint when
        move is considered successful [0.008726646]
        @param test: optional function returning True if motion must be aborted
        """
        if (
            self._ctrl_manager.current_controller
            != self._ctrl_manager.joint_trajectory_controller
        ):
            self.switchToController(self._ctrl_manager.joint_trajectory_controller)

        print("[move_from_touch] Desired end config")
        # print(positions)
        speed_ratio = 0.3
        min_traj_dur = 0.5
        traj_client = JointTrajectoryActionClient(joint_names=self.joint_names())
        traj_client.clear()

        dur = []
        for j in range(len(self._joint_names)):
            dur.append(
                max(
                    abs(
                        positions[self._joint_names[j]]
                        - self._joint_angle[self._joint_names[j]]
                    )
                    / self._joint_limits.velocity[j],
                    min_traj_dur,
                )
            )

        duration = max(dur) / speed_ratio
        print("[move_from_touch] duration:", duration)
        traj_client.add_point(
            positions=[positions[n] for n in self._joint_names], time=duration
        )

        diffs = [
            self.genf(j, a) for j, a in positions.items() if j in self._joint_angle
        ]
        fail_msg = (
            "ArmInterface: {0} limb failed to reach commanded joint positions.".format(
                self.name.capitalize()
            )
        )

        traj_client.start()  # send the trajectory action request

        franka_dataflow.wait_for(
            test=lambda: (all(diff() < threshold for diff in diffs)),
            timeout=max(duration, timeout),
            timeout_msg="Unable to complete plan!",
            rate=100,
            raise_on_error=False,
        )
        # print('[move_from_touch] Actual end config')
        # print(self.joint_angles())
        # print('[move_from_touch] Arm Diff:', [diff() for diff in diffs])
        rospy.sleep(0.5)
        rospy.loginfo("ArmInterface: Trajectory controlling complete")

    def set_cart_impedance_pose(self, pose, stiffness=None):
        if (
            self._ctrl_manager.current_controller
            != self._ctrl_manager.cartesian_impedance_controller
        ):
            self.switchToController(self._ctrl_manager.cartesian_impedance_controller)

        if stiffness is not None:
            stiffness_gains = CartImpedanceStiffness()
            stiffness_gains.x = stiffness[0]
            stiffness_gains.y = stiffness[1]
            stiffness_gains.z = stiffness[2]
            stiffness_gains.xrot = stiffness[3]
            stiffness_gains.yrot = stiffness[4]
            stiffness_gains.zrot = stiffness[5]
            self._cartesian_stiffness_publisher.publish(stiffness_gains)

        marker_pose = PoseStamped()
        marker_pose.pose.position.x = pose["position"][0]
        marker_pose.pose.position.y = pose["position"][1]
        marker_pose.pose.position.z = pose["position"][2]
        marker_pose.pose.orientation.x = pose["orientation"].x
        marker_pose.pose.orientation.y = pose["orientation"].y
        marker_pose.pose.orientation.z = pose["orientation"].z
        marker_pose.pose.orientation.w = pose["orientation"].w
        self._cartesian_impedance_pose_publisher.publish(marker_pose)

        # Do not return until motion complete
        rospy.sleep(0.1)
        while sum(map(abs, self.convertToList(self.joint_velocities()))) > 1e-2:
            rospy.sleep(0.1)

    def set_joint_impedance_config(self, q, stiffness=None):
        # Need q converted to list
        if (
            self._ctrl_manager.current_controller
            != self._ctrl_manager.joint_impedance_controller
        ):
            self.switchToController(self._ctrl_manager.joint_impedance_controller)

        if stiffness is not None:
            stiffness_gains = JointImpedanceStiffness()
            stiffness_gains = stiffness
            self._joint_stiffness_publisher.publish(stiffness_gains)

        marker_pose = JICmd()
        marker_pose.position = q
        marker_pose.velocity = [0.005] * 7
        self._joint_impedance_publisher.publish(marker_pose)

        # Do not return until motion complete
        rospy.sleep(0.1)
        while sum(map(abs, self.convertToList(self.joint_velocities()))) > 1e-2:
            rospy.sleep(0.1)

    def set_torque(self, tau):
        raise NotImplementedError("Still working on the bugs in this!")

        switch_ctrl = (
            True
            if self._ctrl_manager.current_controller
            != self._ctrl_manager.ntorque_controller
            else False
        )
        if switch_ctrl:
            self.switchToController(self._ctrl_manager.ntorque_controller)

        torque = TorqueCmd()
        torque.torque = tau
        self._torque_controller_publisher.publish(torque)

    def execute_cart_impedance_traj(self, poses, stiffness=None):
        if (
            self._ctrl_manager.current_controller
            != self._ctrl_manager.cartesian_impedance_controller
        ):
            self.switchToController(self._ctrl_manager.cartesian_impedance_controller)

        for i in range(len(poses)):
            self.set_cart_impedance_pose(poses[i], stiffness)
            if i == 0:
                self.resetErrors()

    def execute_joint_impedance_traj(self, qs, stiffness=None):
        if (
            self._ctrl_manager.current_controller
            != self._ctrl_manager.joint_impedance_controller
        ):
            self.switchToController(self._ctrl_manager.joint_impedance_controller)

        for i in range(len(qs)):
            self.set_joint_impedance_config(qs[i], stiffness)
            if i == 0:
                self.resetErrors()

    def exert_force(self, target_wrench):
        if self._ctrl_manager.current_controller != self._ctrl_manager.force_controller:
            self.switchToController(self._ctrl_manager.force_controller)

        wrench = Wrench()
        wrench.force.x = target_wrench[0]
        wrench.force.y = target_wrench[1]
        wrench.force.z = target_wrench[2]
        wrench.torque.x = target_wrench[3]
        wrench.torque.y = target_wrench[4]
        wrench.torque.z = target_wrench[5]
        self._force_controller_publisher.publish(wrench)

    def pause_controllers_and_do(self, func, *args, **kwargs):
        """
        Temporarily stops all active controllers and calls the provided function
        before restarting the previously active controllers.

        :param func: the function to be called
        :type func: callable
        """
        assert callable(
            func
        ), "ArmInterface: Invalid argument provided to ArmInterface->pause_controllers_and_do. Argument 1 should be callable."
        active_controllers = self._ctrl_manager.list_active_controllers(
            only_motion_controllers=True
        )

        rospy.loginfo("ArmInterface: Stopping motion controllers temporarily...")
        for ctrlr in active_controllers:
            self._ctrl_manager.stop_controller(ctrlr.name)
        rospy.sleep(1.0)

        retval = func(*args, **kwargs)

        rospy.sleep(1.0)
        rospy.loginfo("ArmInterface: Restarting previously active motion controllers.")
        for ctrlr in active_controllers:
            self._ctrl_manager.start_controller(ctrlr.name)
        rospy.sleep(1.0)
        rospy.loginfo("ArmInterface: Controllers restarted.")

        return retval

    def reset_EE_frame(self):
        """
        Reset EE frame to default. (defined by
        FrankaFramesInterface.DEFAULT_TRANSFORMATIONS.EE_FRAME
        global variable defined in :py:class:`franka_tools.FrankaFramesInterface`
        source code)

        :rtype: [bool, str]
        :return: [success status of service request, error msg if any]
        """
        if self._frames_interface:

            if self._frames_interface.EE_frame_is_reset():
                rospy.loginfo("ArmInterface: EE Frame already reset")
                return

            return self.pause_controllers_and_do(self._frames_interface.reset_EE_frame)

        else:
            rospy.logwarn(
                "ArmInterface: Frames changing not available in simulated environment"
            )
            return False

    def set_EE_frame(self, frame):
        """
        Set new EE frame based on the transformation given by 'frame', which is the
        transformation matrix defining the new desired EE frame with respect to the flange frame.
        Motion controllers are stopped for switching

        :type frame: [float (16,)] / np.ndarray (4x4)
        :param frame: transformation matrix of new EE frame wrt flange frame (column major)
        :rtype: [bool, str]
        :return: [success status of service request, error msg if any]
        """
        if self._frames_interface:

            if self._frames_interface.frames_are_same(
                self._frames_interface.get_EE_frame(as_mat=True), frame
            ):
                rospy.loginfo("ArmInterface: EE Frame already at the target frame.")
                return True

            return self.pause_controllers_and_do(
                self._frames_interface.set_EE_frame, frame
            )

        else:
            rospy.logwarn(
                "ArmInterface: Frames changing not available in simulated environment"
            )

    def set_EE_frame_to_link(self, frame_name, timeout=5.0):
        """
        Set new EE frame to the same frame as the link frame given by 'frame_name'
        Motion controllers are stopped for switching

        :type frame_name: str
        :param frame_name: desired tf frame name in the tf tree
        :rtype: [bool, str]
        :return: [success status of service request, error msg if any]
        """
        if self._frames_interface:
            retval = True
            if not self._frames_interface.EE_frame_already_set(
                self._frames_interface.get_link_tf(frame_name)
            ):

                return self.pause_controllers_and_do(
                    self._frames_interface.set_EE_frame_to_link,
                    frame_name=frame_name,
                    timeout=timeout,
                )

        else:
            rospy.logwarn(
                "ArmInterface: Frames changing not available in simulated environment"
            )

    def set_collision_threshold(self, cartesian_forces=None, joint_torques=None):
        """
        Set Force Torque thresholds for deciding robot has collided.

        :return: True if service call successful, False otherwise
        :rtype: bool
        :param cartesian_forces: Cartesian force threshold for collision detection [x,y,z,R,P,Y] (robot motion stops if violated)
        :type cartesian_forces: [float] size 6
        :param joint_torques: Joint torque threshold for collision (robot motion stops if violated)
        :type joint_torques: [float] size 7
        """
        if self._collision_behaviour_interface:
            return self._collision_behaviour_interface.set_collision_threshold(
                joint_torques=joint_torques, cartesian_forces=cartesian_forces
            )
        else:
            rospy.logwarn("No CollisionBehaviourInterface object found!")

    def get_controller_manager(self):
        """
        :return: the FrankaControllerManagerInterface instance associated with the robot.
        :rtype: franka_tools.FrankaControllerManagerInterface
        """
        return self._ctrl_manager

    def get_frames_interface(self):

        """
        :return: the FrankaFramesInterface instance associated with the robot.
        :rtype: franka_tools.FrankaFramesInterface
        """
        return self._frames_interface


if __name__ == "__main__":
    rospy.init_node("test")
    r = Arm()

    rate = rospy.Rate(10)
    while not rospy.is_shutdown():
        rate.sleep()<|MERGE_RESOLUTION|>--- conflicted
+++ resolved
@@ -74,7 +74,6 @@
     return np.concatenate((wrench["force"], wrench["torque"]))
 
 
-
 class TipState:
     def __init__(self, timestamp, pose, vel, O_effort, K_effort):
         self.timestamp = timestamp
@@ -151,10 +150,7 @@
 
         joint_names = self._joint_limits.joint_names
         if not joint_names:
-            rospy.logerr(
-                "Cannot detect joint names for arm on this "
-                "robot. Exiting Arm.init()."
-            )
+            rospy.logerr("Cannot detect joint names for arm on this " "robot. Exiting Arm.init().")
 
             return
 
@@ -189,9 +185,7 @@
                 "Collision Service Not found. It will not be possible to change collision behaviour of robot!"
             )
             self._collision_behaviour_interface = None
-        self._ctrl_manager = FrankaControllerManagerInterface(
-            ns=self._ns, sim=self._params._in_sim
-        )
+        self._ctrl_manager = FrankaControllerManagerInterface(ns=self._ns, sim=self._params._in_sim)
 
         self._speed_ratio = 0.15
 
@@ -238,27 +232,19 @@
         )
 
         # Cartesian Impedance Controller Publishers
-        self._cartesian_impedance_pose_publisher = rospy.Publisher(
-            "equilibrium_pose", PoseStamped, queue_size=10
-        )
+        self._cartesian_impedance_pose_publisher = rospy.Publisher("equilibrium_pose", PoseStamped, queue_size=10)
         self._cartesian_stiffness_publisher = rospy.Publisher(
             "impedance_stiffness", CartImpedanceStiffness, queue_size=10
         )
 
         # Force Control Publisher
-        self._force_controller_publisher = rospy.Publisher(
-            "wrench_target", Wrench, queue_size=10
-        )
+        self._force_controller_publisher = rospy.Publisher("wrench_target", Wrench, queue_size=10)
 
         # Torque Control Publisher
-        self._torque_controller_publisher = rospy.Publisher(
-            "torque_target", TorqueCmd, queue_size=20
-        )
+        self._torque_controller_publisher = rospy.Publisher("torque_target", TorqueCmd, queue_size=20)
 
         # Joint Impedance Controller Publishers
-        self._joint_impedance_publisher = rospy.Publisher(
-            "joint_impedance_position_velocity", JICmd, queue_size=20
-        )
+        self._joint_impedance_publisher = rospy.Publisher("joint_impedance_position_velocity", JICmd, queue_size=20)
         self._joint_stiffness_publisher = rospy.Publisher(
             "joint_impedance_stiffness", JointImpedanceStiffness, queue_size=10
         )
@@ -269,9 +255,7 @@
             self.name.capitalize(),
             joint_state_topic,
         )
-        franka_dataflow.wait_for(
-            lambda: len(self._joint_angle.keys()) > 0, timeout_msg=err_msg, timeout=5.0
-        )
+        franka_dataflow.wait_for(lambda: len(self._joint_angle.keys()) > 0, timeout_msg=err_msg, timeout=5.0)
 
         err_msg = ("%s arm, init failed to get current tip_state " "from %s") % (
             self.name.capitalize(),
@@ -287,9 +271,7 @@
             self.name.capitalize(),
             self._ns + "robot_state",
         )
-        franka_dataflow.wait_for(
-            lambda: self._jacobian is not None, timeout_msg=err_msg, timeout=5.0
-        )
+        franka_dataflow.wait_for(lambda: self._jacobian is not None, timeout_msg=err_msg, timeout=5.0)
 
         self.set_joint_position_speed(self._speed_ratio)
 
@@ -356,9 +338,9 @@
 
         self._robot_mode = self.RobotMode(msg.robot_mode)
 
-        self._robot_mode_ok = (
-            self._robot_mode.value != self.RobotMode.ROBOT_MODE_REFLEX
-        ) and (self._robot_mode.value != self.RobotMode.ROBOT_MODE_USER_STOPPED)
+        self._robot_mode_ok = (self._robot_mode.value != self.RobotMode.ROBOT_MODE_REFLEX) and (
+            self._robot_mode.value != self.RobotMode.ROBOT_MODE_USER_STOPPED
+        )
 
         self._jacobian = np.asarray(msg.O_Jac_EE).reshape(6, 7, order="F")
 
@@ -384,9 +366,7 @@
         self._gravity = np.asarray(msg.gravity)
         self._coriolis = np.asarray(msg.coriolis)
 
-        self._errors = message_converter.convert_ros_message_to_dictionary(
-            msg.current_errors
-        )
+        self._errors = message_converter.convert_ros_message_to_dictionary(msg.current_errors)
 
     def reactivate(self):
         """
@@ -454,15 +434,11 @@
         :rtype: [str]
         :return: list of names of current errors in robot state
         """
-        return (
-            [e for e in self._errors if self._errors[e] == True]
-            if self.error_in_current_state()
-            else None
-        )
+        return [e for e in self._errors if self._errors[e] == True] if self.error_in_current_state() else None
 
     def get_external_torque(self):
         return self._external_torque_filtered
-        
+
     def _on_endpoint_state(self, msg):
 
         cart_pose_trans_mat = np.asarray(msg.O_T_EE).reshape(4, 4, order="F")
@@ -620,11 +596,7 @@
           - 'force': Cartesian force on x,y,z axes in np.ndarray format
           - 'torque': Torque around x,y,z axes in np.ndarray format
         """
-        return (
-            deepcopy(self._cartesian_effort)
-            if in_base_frame
-            else deepcopy(self._stiffness_frame_effort)
-        )
+        return deepcopy(self._cartesian_effort) if in_base_frame else deepcopy(self._stiffness_frame_effort)
 
     def exit_control_mode(self, timeout=0.2):
         """
@@ -688,9 +660,7 @@
                       default= 0.3; range= [0.0-1.0]
         """
         if speed > 0.3:
-            rospy.logwarn(
-                "ArmInterface: Setting speed above 0.3 could be risky!! Be extremely careful."
-            )
+            rospy.logwarn("ArmInterface: Setting speed above 0.3 could be risky!! Be extremely careful.")
         self._speed_ratio = speed
 
     def set_joint_positions(self, positions):
@@ -757,17 +727,13 @@
         Returns true if either joint collision or cartesian collision is detected.
         Collision thresholds can be set using instance of :py:class:`franka_tools.CollisionBehaviourInterface`.
         """
-        return False # any(self._joint_collision) or any(self._cartesian_collision)
+        return False  # any(self._joint_collision) or any(self._cartesian_collision)
 
     def switchToController(self, controller_name):
-        active_controllers = self._ctrl_manager.list_active_controllers(
-            only_motion_controllers=True
-        )
+        active_controllers = self._ctrl_manager.list_active_controllers(only_motion_controllers=True)
         for ctrlr in active_controllers:
             self._ctrl_manager.stop_controller(ctrlr.name)
-            rospy.loginfo(
-                "ArmInterface: Stopping %s for trajectory controlling" % ctrlr.name
-            )
+            rospy.loginfo("ArmInterface: Stopping %s for trajectory controlling" % ctrlr.name)
             rospy.sleep(0.5)
 
         if not self._ctrl_manager.is_loaded(controller_name):
@@ -817,13 +783,9 @@
 
         if type(positions) is not dict:
             positions = {j: p for p, j in zip(positions, self._joint_names)}
-        if (
-            self._ctrl_manager.current_controller
-            != self._ctrl_manager.joint_trajectory_controller
-        ):
+        if self._ctrl_manager.current_controller != self._ctrl_manager.joint_trajectory_controller:
             self.switchToController(self._ctrl_manager.joint_trajectory_controller)
 
-        
         traj_client = JointTrajectoryActionClient(joint_names=self.joint_names())
         traj_client.clear()
 
@@ -831,30 +793,19 @@
         for j in range(len(self._joint_names)):
             dur.append(
                 max(
-                    abs(
-                        positions[self._joint_names[j]]
-                        - self._joint_angle[self._joint_names[j]]
-                    )
+                    abs(positions[self._joint_names[j]] - self._joint_angle[self._joint_names[j]])
                     / self._joint_limits.velocity[j],
                     min_traj_dur,
                 )
             )
         duration = max(dur) / self._speed_ratio
         print("[move_to_joint_positions]: duration:", duration)
-        traj_client.add_point(
-            positions=[positions[n] for n in self._joint_names], time=duration
-        )
-
-        diffs = [
-            self.genf(j, a) for j, a in positions.items() if j in self._joint_angle
-        ]
+        traj_client.add_point(positions=[positions[n] for n in self._joint_names], time=duration)
+
+        diffs = [self.genf(j, a) for j, a in positions.items() if j in self._joint_angle]
 
         traj_client.start()  # send the trajectory action request
-        fail_msg = (
-            "ArmInterface: {0} limb failed to reach commanded joint positions.".format(
-                self.name.capitalize()
-            )
-        )
+        fail_msg = "ArmInterface: {0} limb failed to reach commanded joint positions.".format(self.name.capitalize())
 
         def test_collision():
             if self.has_collided():
@@ -902,16 +853,16 @@
     #     if diff_from_start > 0.1:
     #         raise IOError("Robot not at start of trajectory")
 
-    #     if self._ctrl_manager.current_controller != self._ctrl_manager.joint_trajectory_controller: 
+    #     if self._ctrl_manager.current_controller != self._ctrl_manager.joint_trajectory_controller:
     #         self.switchToController(self._ctrl_manager.joint_trajectory_controller)
-        
+
     #     min_traj_dur = 0.01
     #     traj_client = JointTrajectoryActionClient(joint_names = self.joint_names())
     #     traj_client.clear()
 
     #     time_so_far = 0
     #     # Start at the second waypoint because robot is already at first waypoint
-    #     for i in range(1, len(position_path)): 
+    #     for i in range(1, len(position_path)):
     #         q = position_path[i]
     #         dur = []
     #         for j in range(len(self._joint_names)):
@@ -966,33 +917,17 @@
         """
 
         if len(position_path) > 0 and type(position_path[0]) is not dict:
-            position_paths = [
-                {j: p for j, p in zip(self._joint_names, pos.positions)}
-                for pos in position_paths
-            ]
+            position_paths = [{j: p for j, p in zip(self._joint_names, pos.positions)} for pos in position_paths]
 
         current_q = self.joint_angles()
-<<<<<<< HEAD
         diff_from_start = sum([abs(a - current_q[j]) for j, a in position_path[0].items()])
         print("[ExecutePositionPath] Diff from start:", diff_from_start)
         # print("[ExecutePositionPath] Current:", current_q)
         # print("[ExecutePositionPath] Start:", position_path[0])
-=======
-        diff_from_start = sum(
-            [abs(a - current_q[j]) for j, a in position_path[0].items()]
-        )
-        #   IPython.embed()
-        print("[ExecutePositionPath] Diff:", diff_from_start)
-        # print('[ExecutePositionPath] Current:', current_q)
-        # print('[ExecutePositionPath] Start:', position_path[0])
->>>>>>> 94f7f1b5
         if diff_from_start > 0.1:
             raise IOError("[ExecutePositionPath] Robot not at start of trajectory")
 
-        if (
-            self._ctrl_manager.current_controller
-            != self._ctrl_manager.joint_trajectory_controller
-        ):
+        if self._ctrl_manager.current_controller != self._ctrl_manager.joint_trajectory_controller:
             self.switchToController(self._ctrl_manager.joint_trajectory_controller)
             print("Switched to joint trajectory controller")
 
@@ -1011,10 +946,7 @@
             for j in range(len(self._joint_names)):
                 dur.append(
                     max(
-                        abs(
-                            q[self._joint_names[j]]
-                            - self._joint_angle[self._joint_names[j]]
-                        )
+                        abs(q[self._joint_names[j]] - self._joint_angle[self._joint_names[j]])
                         / self._joint_limits.velocity[j],
                         min_traj_dur,
                     )
@@ -1026,10 +958,10 @@
 
             time_so_far += interval
             total_times.append(time_so_far)
-        
+
         traj_velocities = []
         # print('[ExecutePositionPath] Interval Lengths:', interval_lengths)
-        
+
         for i in range(1, len(position_path)):
             q_t = position_path[i]
             positions = [q_t[n] for n in self._joint_names]
@@ -1050,25 +982,16 @@
                 velocities = [0.005 for n in self._joint_names]
                 print(i, velocities)
             traj_velocities.append(velocities)
-            
-            # velocities 
-            traj_client.add_point(
-                positions=positions, time=total_times[i], velocities=velocities
-            )
-
+
+            # velocities
+            traj_client.add_point(positions=positions, time=total_times[i], velocities=velocities)
 
         diffs = [
-            self.genf(j, a)
-            for j, a in (position_path[-1]).items()
-            if j in self._joint_angle
+            self.genf(j, a) for j, a in (position_path[-1]).items() if j in self._joint_angle
         ]  # Measures diff to last waypoint
 
         IPython.embed()
-        fail_msg = (
-            "ArmInterface: {0} limb failed to reach commanded joint positions.".format(
-                self.name.capitalize()
-            )
-        )
+        fail_msg = "ArmInterface: {0} limb failed to reach commanded joint positions.".format(self.name.capitalize())
 
         def test_collision():
             if self.has_collided():
@@ -1078,7 +1001,7 @@
 
         traj_client.start()  # send the trajectory action request
         print("execute_position_path duration:", time_so_far)
-        
+
         results_callback = []
         if state_callback:
             results_callback = franka_dataflow.wait_for_with_state_callback(
@@ -1089,7 +1012,7 @@
                 timeout_msg=fail_msg,
                 rate=100,
                 raise_on_error=False,
-                body=self.get_state_info
+                body=self.get_state_info,
             )
             print("number log data:", len(results_callback))
 
@@ -1120,7 +1043,6 @@
         extra_info["external_torque"] = self.get_external_torque()
         return extra_info
 
-
     def move_to_touch(self, positions, timeout=3.0, threshold=0.00085):
         """
         (Blocking) Commands the limb to the provided positions.
@@ -1138,10 +1060,7 @@
         move is considered successful [0.008726646]
         @param test: optional function returning True if motion must be aborted
         """
-        if (
-            self._ctrl_manager.current_controller
-            != self._ctrl_manager.joint_trajectory_controller
-        ):
+        if self._ctrl_manager.current_controller != self._ctrl_manager.joint_trajectory_controller:
             self.switchToController(self._ctrl_manager.joint_trajectory_controller)
 
         min_traj_dur = 0.5
@@ -1153,10 +1072,7 @@
         for j in range(len(self._joint_names)):
             dur.append(
                 max(
-                    abs(
-                        positions[self._joint_names[j]]
-                        - self._joint_angle[self._joint_names[j]]
-                    )
+                    abs(positions[self._joint_names[j]] - self._joint_angle[self._joint_names[j]])
                     / self._joint_limits.velocity[j],
                     min_traj_dur,
                 )
@@ -1167,20 +1083,13 @@
             positions=[positions[n] for n in self._joint_names], time=duration
         )  # , velocities=[0.002 for n in self._joint_names])
 
-        diffs = [
-            self.genf(j, a) for j, a in positions.items() if j in self._joint_angle
-        ]
-        fail_msg = (
-            "ArmInterface: {0} limb failed to reach commanded joint positions.".format(
-                self.name.capitalize()
-            )
-        )
+        diffs = [self.genf(j, a) for j, a in positions.items() if j in self._joint_angle]
+        fail_msg = "ArmInterface: {0} limb failed to reach commanded joint positions.".format(self.name.capitalize())
 
         traj_client.start()  # send the trajectory action request
 
         franka_dataflow.wait_for(
-            test=lambda: self.has_collided()
-            or (all(diff() < threshold for diff in diffs)),
+            test=lambda: self.has_collided() or (all(diff() < threshold for diff in diffs)),
             timeout=max(duration, timeout),
             timeout_msg="Move to touch complete.",
             rate=100,
@@ -1228,10 +1137,7 @@
         move is considered successful [0.008726646]
         @param test: optional function returning True if motion must be aborted
         """
-        if (
-            self._ctrl_manager.current_controller
-            != self._ctrl_manager.joint_trajectory_controller
-        ):
+        if self._ctrl_manager.current_controller != self._ctrl_manager.joint_trajectory_controller:
             self.switchToController(self._ctrl_manager.joint_trajectory_controller)
 
         print("[move_from_touch] Desired end config")
@@ -1245,10 +1151,7 @@
         for j in range(len(self._joint_names)):
             dur.append(
                 max(
-                    abs(
-                        positions[self._joint_names[j]]
-                        - self._joint_angle[self._joint_names[j]]
-                    )
+                    abs(positions[self._joint_names[j]] - self._joint_angle[self._joint_names[j]])
                     / self._joint_limits.velocity[j],
                     min_traj_dur,
                 )
@@ -1256,18 +1159,10 @@
 
         duration = max(dur) / speed_ratio
         print("[move_from_touch] duration:", duration)
-        traj_client.add_point(
-            positions=[positions[n] for n in self._joint_names], time=duration
-        )
-
-        diffs = [
-            self.genf(j, a) for j, a in positions.items() if j in self._joint_angle
-        ]
-        fail_msg = (
-            "ArmInterface: {0} limb failed to reach commanded joint positions.".format(
-                self.name.capitalize()
-            )
-        )
+        traj_client.add_point(positions=[positions[n] for n in self._joint_names], time=duration)
+
+        diffs = [self.genf(j, a) for j, a in positions.items() if j in self._joint_angle]
+        fail_msg = "ArmInterface: {0} limb failed to reach commanded joint positions.".format(self.name.capitalize())
 
         traj_client.start()  # send the trajectory action request
 
@@ -1285,10 +1180,7 @@
         rospy.loginfo("ArmInterface: Trajectory controlling complete")
 
     def set_cart_impedance_pose(self, pose, stiffness=None):
-        if (
-            self._ctrl_manager.current_controller
-            != self._ctrl_manager.cartesian_impedance_controller
-        ):
+        if self._ctrl_manager.current_controller != self._ctrl_manager.cartesian_impedance_controller:
             self.switchToController(self._ctrl_manager.cartesian_impedance_controller)
 
         if stiffness is not None:
@@ -1318,10 +1210,7 @@
 
     def set_joint_impedance_config(self, q, stiffness=None):
         # Need q converted to list
-        if (
-            self._ctrl_manager.current_controller
-            != self._ctrl_manager.joint_impedance_controller
-        ):
+        if self._ctrl_manager.current_controller != self._ctrl_manager.joint_impedance_controller:
             self.switchToController(self._ctrl_manager.joint_impedance_controller)
 
         if stiffness is not None:
@@ -1342,12 +1231,7 @@
     def set_torque(self, tau):
         raise NotImplementedError("Still working on the bugs in this!")
 
-        switch_ctrl = (
-            True
-            if self._ctrl_manager.current_controller
-            != self._ctrl_manager.ntorque_controller
-            else False
-        )
+        switch_ctrl = True if self._ctrl_manager.current_controller != self._ctrl_manager.ntorque_controller else False
         if switch_ctrl:
             self.switchToController(self._ctrl_manager.ntorque_controller)
 
@@ -1356,10 +1240,7 @@
         self._torque_controller_publisher.publish(torque)
 
     def execute_cart_impedance_traj(self, poses, stiffness=None):
-        if (
-            self._ctrl_manager.current_controller
-            != self._ctrl_manager.cartesian_impedance_controller
-        ):
+        if self._ctrl_manager.current_controller != self._ctrl_manager.cartesian_impedance_controller:
             self.switchToController(self._ctrl_manager.cartesian_impedance_controller)
 
         for i in range(len(poses)):
@@ -1368,10 +1249,7 @@
                 self.resetErrors()
 
     def execute_joint_impedance_traj(self, qs, stiffness=None):
-        if (
-            self._ctrl_manager.current_controller
-            != self._ctrl_manager.joint_impedance_controller
-        ):
+        if self._ctrl_manager.current_controller != self._ctrl_manager.joint_impedance_controller:
             self.switchToController(self._ctrl_manager.joint_impedance_controller)
 
         for i in range(len(qs)):
@@ -1403,9 +1281,7 @@
         assert callable(
             func
         ), "ArmInterface: Invalid argument provided to ArmInterface->pause_controllers_and_do. Argument 1 should be callable."
-        active_controllers = self._ctrl_manager.list_active_controllers(
-            only_motion_controllers=True
-        )
+        active_controllers = self._ctrl_manager.list_active_controllers(only_motion_controllers=True)
 
         rospy.loginfo("ArmInterface: Stopping motion controllers temporarily...")
         for ctrlr in active_controllers:
@@ -1442,9 +1318,7 @@
             return self.pause_controllers_and_do(self._frames_interface.reset_EE_frame)
 
         else:
-            rospy.logwarn(
-                "ArmInterface: Frames changing not available in simulated environment"
-            )
+            rospy.logwarn("ArmInterface: Frames changing not available in simulated environment")
             return False
 
     def set_EE_frame(self, frame):
@@ -1460,20 +1334,14 @@
         """
         if self._frames_interface:
 
-            if self._frames_interface.frames_are_same(
-                self._frames_interface.get_EE_frame(as_mat=True), frame
-            ):
+            if self._frames_interface.frames_are_same(self._frames_interface.get_EE_frame(as_mat=True), frame):
                 rospy.loginfo("ArmInterface: EE Frame already at the target frame.")
                 return True
 
-            return self.pause_controllers_and_do(
-                self._frames_interface.set_EE_frame, frame
-            )
+            return self.pause_controllers_and_do(self._frames_interface.set_EE_frame, frame)
 
         else:
-            rospy.logwarn(
-                "ArmInterface: Frames changing not available in simulated environment"
-            )
+            rospy.logwarn("ArmInterface: Frames changing not available in simulated environment")
 
     def set_EE_frame_to_link(self, frame_name, timeout=5.0):
         """
@@ -1487,9 +1355,7 @@
         """
         if self._frames_interface:
             retval = True
-            if not self._frames_interface.EE_frame_already_set(
-                self._frames_interface.get_link_tf(frame_name)
-            ):
+            if not self._frames_interface.EE_frame_already_set(self._frames_interface.get_link_tf(frame_name)):
 
                 return self.pause_controllers_and_do(
                     self._frames_interface.set_EE_frame_to_link,
@@ -1498,9 +1364,7 @@
                 )
 
         else:
-            rospy.logwarn(
-                "ArmInterface: Frames changing not available in simulated environment"
-            )
+            rospy.logwarn("ArmInterface: Frames changing not available in simulated environment")
 
     def set_collision_threshold(self, cartesian_forces=None, joint_torques=None):
         """
