# /***************************************************************************

# 
# @package: franka_interface
# @metapackage: franka_ros_interface
# @author: Saif Sidhik <sxs1412@bham.ac.uk>
# 

# **************************************************************************/

# /***************************************************************************
# Copyright (c) 2019, Saif Sidhik
 
# Licensed under the Apache License, Version 2.0 (the "License");
# you may not use this file except in compliance with the License.
# You may obtain a copy of the License at

#     http://www.apache.org/licenses/LICENSE-2.0

# Unless required by applicable law or agreed to in writing, software
# distributed under the License is distributed on an "AS IS" BASIS,
# WITHOUT WARRANTIES OR CONDITIONS OF ANY KIND, either express or implied.
# See the License for the specific language governing permissions and
# limitations under the License.
# **************************************************************************/

"""
 @info: 
   Inteface Class for Franka robot arm.

"""


import enum
import rospy
import warnings
import quaternion
import numpy as np
from copy import deepcopy
from rospy_message_converter import message_converter

from franka_core_msgs.msg import JointCommand, RobotState, EndPointState, CartImpedanceStiffness, JointImpedanceStiffness, TorqueCmd, JICmd
from sensor_msgs.msg import JointState
from std_msgs.msg import Float64
from geometry_msgs.msg import PoseStamped, Wrench

import franka_control
import franka_dataflow
from robot_params import RobotParams

from franka_tools import FrankaFramesInterface, FrankaControllerManagerInterface, JointTrajectoryActionClient


class TipState():

    def __init__(self, timestamp, pose, vel, O_effort, K_effort):
        self.timestamp = timestamp
        self._pose = pose
        self._velocity = vel
        self._effort = O_effort
        self._effort_in_K_frame = K_effort

    @property
    def pose(self):
        return self._pose
    @property
    def velocity(self):
        return self._velocity
    @property
    def effort(self):
        return self._effort
    @property
    def effort_in_K_frame(self):
        return self._effort_in_K_frame

    
    
    

class ArmInterface(object):

    """ 
    Interface Class for an arm of Franka Panda robot
    Constructor.
    
    :type synchronous_pub: bool
    :param synchronous_pub: designates the JointCommand Publisher
        as Synchronous if True and Asynchronous if False.

        Synchronous Publishing means that all joint_commands publishing to
        the robot's joints will block until the message has been serialized
        into a buffer and that buffer has been written to the transport
        of every current Subscriber. This yields predicable and consistent
        timing of messages being delivered from this Publisher. However,
        when using this mode, it is possible for a blocking Subscriber to
        prevent the joint_command functions from exiting. Unless you need exact
        JointCommand timing, default to Asynchronous Publishing (False).
    """

    # Containers
    @enum.unique
    class RobotMode(enum.IntEnum):
        """
            Enum class for specifying and retrieving the current robot mode.
        """
        # ----- access using parameters name or value
        # ----- eg. RobotMode(0).name & RobotMode(0).value
        # ----- or  RobotMode['ROBOT_MODE_OTHER'].name & RobotMode['ROBOT_MODE_OTHER'].value

        ROBOT_MODE_OTHER                        = 0
        ROBOT_MODE_IDLE                         = 1
        ROBOT_MODE_MOVE                         = 2
        ROBOT_MODE_GUIDING                      = 3
        ROBOT_MODE_REFLEX                       = 4
        ROBOT_MODE_USER_STOPPED                 = 5
        ROBOT_MODE_AUTOMATIC_ERROR_RECOVERY     = 6

    def __init__(self, synchronous_pub=False):
        """

        """
        self.hand = franka_interface.GripperInterface()
        
        self._params = RobotParams()

        self._ns = self._params.get_base_namespace()

        self._joint_limits = self._params.get_joint_limits()

        joint_names = self._joint_limits.joint_names
        if not joint_names:
            rospy.logerr("Cannot detect joint names for arm on this "
                         "robot. Exiting Arm.init().")
                         
            return   

        self._joint_names = joint_names
        self.name = self._params.get_robot_name()
        self._joint_angle = dict()
        self._joint_velocity = dict()
        self._joint_effort = dict()
        self._cartesian_pose = dict()
        self._cartesian_velocity = dict()
        self._cartesian_effort = dict()
        self._stiffness_frame_effort = dict()
        self._errors = dict()
        self._collision_state = False
        self._tip_states = None
        self._jacobian = None
        self._cartesian_contact = None

        self._robot_mode = False

        self._command_msg = JointCommand()

        # neutral pose joint positions
        self._neutral_pose_joints = self._params.get_neutral_pose()

        self._frames_interface = FrankaFramesInterface()
<<<<<<< HEAD
        self._ctrl_manager = FrankaControllerManagerInterface(ns = self._ns, sim = True if self._params._in_sim else False)
=======
        try:
            self._collision_behaviour_interface = CollisionBehaviourInterface()
        except rospy.ROSException:
            rospy.loginfo("Collision Service Not found. It will not be possible to change collision behaviour of robot!")
            self._collision_behaviour_interface = None
        self._ctrl_manager = FrankaControllerManagerInterface(ns = self._ns, sim = self._params._in_sim)
>>>>>>> 2f41e828

        self._speed_ratio = 0.15

        queue_size = None if synchronous_pub else 1
        with warnings.catch_warnings():
            warnings.simplefilter("ignore")
            self._joint_command_publisher = rospy.Publisher(
                self._ns +'/motion_controller/arm/joint_commands',
                JointCommand,
                tcp_nodelay=True,
                queue_size=queue_size)

        self._pub_joint_cmd_timeout = rospy.Publisher(
            self._ns +'/motion_controller/arm/joint_command_timeout',
            Float64,
            latch=True,
            queue_size=10)

        self._robot_state_subscriber = rospy.Subscriber(
            self._ns + '/custom_franka_state_controller/robot_state',
            RobotState,
            self._on_robot_state,
            queue_size=1,
            tcp_nodelay=True)

        joint_state_topic = self._ns + '/custom_franka_state_controller/joint_states'
        self._joint_state_sub = rospy.Subscriber(
            joint_state_topic,
            JointState,
            self._on_joint_states,
            queue_size=1,
            tcp_nodelay=True)

        self._cartesian_state_sub = rospy.Subscriber(
            self._ns + '/custom_franka_state_controller/tip_state',
            EndPointState,
            self._on_endpoint_state,
            queue_size=1,
            tcp_nodelay=True)

        # Cartesian Impedance Controller Publishers
        self._cartesian_impedance_pose_publisher = rospy.Publisher("equilibrium_pose", PoseStamped, queue_size=10)
        self._cartesian_stiffness_publisher = rospy.Publisher("impedance_stiffness", CartImpedanceStiffness, queue_size=10)

        # Force Control Publisher
        self._force_controller_publisher = rospy.Publisher("wrench_target", Wrench, queue_size=10)

        # Torque Control Publisher
        self._torque_controller_publisher = rospy.Publisher("torque_target", TorqueCmd, queue_size=20)

        # Joint Impedance Controller Publishers
        self._joint_impedance_publisher = rospy.Publisher("joint_impedance_position_velocity", JICmd, queue_size=20)
        self._joint_stiffness_publisher = rospy.Publisher("joint_impedance_stiffness", JointImpedanceStiffness, queue_size=10) 

        rospy.on_shutdown(self._clean_shutdown)

        err_msg = ("%s arm init failed to get current joint_states "
                   "from %s") % (self.name.capitalize(), joint_state_topic)
        franka_dataflow.wait_for(lambda: len(self._joint_angle.keys()) > 0,
                                 timeout_msg=err_msg, timeout=5.0)

        err_msg = ("%s arm, init failed to get current tip_state "
                   "from %s") % (self.name.capitalize(), self._ns + 'tip_state')
        franka_dataflow.wait_for(lambda: len(self._cartesian_pose.keys()) > 0,
                                 timeout_msg=err_msg, timeout=5.0)

        err_msg = ("%s arm, init failed to get current robot_state "
                   "from %s") % (self.name.capitalize(), self._ns + 'robot_state')
        franka_dataflow.wait_for(lambda: self._jacobian is not None,
                                 timeout_msg=err_msg, timeout=5.0)

<<<<<<< HEAD
        self.set_joint_position_speed(self._speed_ratio)

    def convertToDict(self, q):
        q_dict = dict()
        for i in xrange(len(q)):
            q_dict['panda_joint{}'.format(i+1)] = q[i]
        return q_dict

    def convertToList(self, q_dict):
        q = []
        sorted_keys = sorted(q_dict.keys())
        for i in sorted_keys:
            q.append(q_dict[i])
        return q

=======
        try:
            self._movegroup_interface = PandaMoveGroupInterface()
        except:
            rospy.loginfo("MoveGroup was not found! This is okay if moveit service is not required!")
            self._movegroup_interface = None

        self.set_joint_position_speed(self._speed_ratio)

>>>>>>> 2f41e828
    def _clean_shutdown(self):
        self._joint_state_sub.unregister()
        self._cartesian_state_sub.unregister()
        self._pub_joint_cmd_timeout.unregister()
        self._robot_state_subscriber.unregister()
        self._joint_command_publisher.unregister()
<<<<<<< HEAD
        self._cartesian_impedance_pose_publisher.unregister()
        self._cartesian_stiffness_publisher.unregister()
        self._force_controller_publisher.unregister()
        self._torque_controller_publisher.unregister()
        self._joint_impedance_publisher.unregister()
        self._joint_stiffness_publisher.unregister()
=======

    def get_movegroup_interface(self):
        """
        :return: the movegroup interface instance associated with the robot.
        :rtype: franka_moveit.PandaMoveGroupInterface
        """
        return self._movegroup_interface
>>>>>>> 2f41e828

    def get_robot_params(self):
        """
        :return: Useful parameters from the ROS parameter server.
        :rtype: franka_interface.RobotParams
        """
        return self._params

    def get_joint_limits(self):
        """
        Return the joint limits (defined in the parameter server)

        :rtype: franka_core_msgs.msg.JointLimits
        :return: JointLimits
        """
        return self._joint_limits

    def joint_names(self):
        """
        Return the names of the joints for the specified limb.

        :rtype: [str]
        :return: ordered list of joint names from proximal to distal (i.e. shoulder to wrist).
        """
        return self._joint_names

    def _on_joint_states(self, msg):

        for idx, name in enumerate(msg.name):
            if name in self._joint_names:
                self._joint_angle[name] = msg.position[idx]
                self._joint_velocity[name] = msg.velocity[idx]
                self._joint_effort[name] = msg.effort[idx]

    def _on_robot_state(self, msg):

        self._robot_mode = self.RobotMode(msg.robot_mode)

        self._robot_mode_ok = (self._robot_mode.value != self.RobotMode.ROBOT_MODE_REFLEX) and (self._robot_mode.value != self.RobotMode.ROBOT_MODE_USER_STOPPED)

        self._jacobian = np.asarray(msg.O_Jac_EE).reshape(6,7,order = 'F')

        self._cartesian_velocity = {
                'linear': np.asarray([msg.O_dP_EE[0], msg.O_dP_EE[1], msg.O_dP_EE[2]]),
                'angular': np.asarray([msg.O_dP_EE[3], msg.O_dP_EE[4], msg.O_dP_EE[5]]) }

        self._cartesian_contact = msg.cartesian_contact
        self._cartesian_collision = msg.cartesian_collision

        self._joint_contact = msg.joint_contact
        self._joint_collision = msg.joint_collision
        if self._frames_interface:
            self._frames_interface._update_frame_data(msg.F_T_EE, msg.EE_T_K)

        self._joint_inertia = np.asarray(msg.mass_matrix).reshape(7,7,order='F')

        self.q_d = msg.q_d
        self.dq_d = msg.dq_d

        self._gravity = np.asarray(msg.gravity)
        self._coriolis = np.asarray(msg.coriolis)

        self._errors = message_converter.convert_ros_message_to_dictionary(msg.current_errors)

    def coriolis_comp(self):
        """
        Return coriolis compensation torques. Useful for compensating coriolis when
        performing direct torque control of the robot.

        :rtype: np.ndarray
        :return: 7D joint torques compensating for coriolis.
        """
        return self._coriolis
        
    def gravity_comp(self):
        """
        Return gravity compensation torques.

        :rtype: np.ndarray
        :return: 7D joint torques compensating for gravity.
        """
        return self._gravity

    def get_robot_status(self):
        """
        Return dict with all robot status information.

        :rtype: dict
        :return: ['robot_mode' (RobotMode object), 'robot_status' (bool), 'errors' (dict() of errors and their truth value), 'error_in_curr_status' (bool)]
        """
        return {'robot_mode': self._robot_mode, 'robot_status': self._robot_mode_ok, 'errors': self._errors, 'error_in_current_state' : self.error_in_current_state()}

    def in_safe_state(self):
        """
        Return True if the specified limb is in safe state (no collision, reflex, errors etc.).

        :rtype: bool
        :return: True if the arm is in safe state, False otherwise.
        """
        return self._robot_mode_ok and not self.error_in_current_state()

    def error_in_current_state(self):
        """
        Return True if the specified limb has experienced an error.

        :rtype: bool
        :return: True if the arm has error, False otherwise.
        """
        return not all([e == False for e in self._errors.values()])

    def what_errors(self):
        """
        Return list of error messages if there is error in robot state

        :rtype: [str]
        :return: list of names of current errors in robot state
        """
        return [e for e in self._errors if self._errors[e] == True] if self.error_in_current_state() else None


    def _on_endpoint_state(self, msg):

        cart_pose_trans_mat = np.asarray(msg.O_T_EE).reshape(4,4,order='F')

        self._cartesian_pose = {
            'position': cart_pose_trans_mat[:3,3],
            'orientation': quaternion.from_rotation_matrix(cart_pose_trans_mat[:3,:3]) }

        self._cartesian_effort = {
            'force': np.asarray([ msg.O_F_ext_hat_K.wrench.force.x,
                                  msg.O_F_ext_hat_K.wrench.force.y,
                                  msg.O_F_ext_hat_K.wrench.force.z]),

            'torque': np.asarray([ msg.O_F_ext_hat_K.wrench.torque.x,
                                   msg.O_F_ext_hat_K.wrench.torque.y,
                                   msg.O_F_ext_hat_K.wrench.torque.z])
        }

        self._stiffness_frame_effort = {
            'force': np.asarray([ msg.K_F_ext_hat_K.wrench.force.x,
                                  msg.K_F_ext_hat_K.wrench.force.y,
                                  msg.K_F_ext_hat_K.wrench.force.z]),

            'torque': np.asarray([ msg.K_F_ext_hat_K.wrench.torque.x,
                                   msg.K_F_ext_hat_K.wrench.torque.y,
                                   msg.K_F_ext_hat_K.wrench.torque.z])
        }

        self._tip_states = TipState(msg.header.stamp, deepcopy(self._cartesian_pose), deepcopy(self._cartesian_velocity), deepcopy(self._cartesian_effort), deepcopy(self._stiffness_frame_effort))



    def joint_angle(self, joint):
        """
        Return the requested joint angle.

        :type joint: str
        :param joint: name of a joint
        :rtype: float
        :return: angle in radians of individual joint
        """
        return self._joint_angle[joint]

    def joint_angles(self):
        """
        Return all joint angles.

        :rtype: dict({str:float})
        :return: unordered dict of joint name Keys to angle (rad) Values
        """
        return deepcopy(self._joint_angle)

    def joint_ordered_angles(self):
        """
        Return all joint angles.

        :rtype: [float]
        :return: joint angles (rad) orded by joint_names from proximal to distal (i.e. shoulder to wrist).
        """
        return [self._joint_angle[name] for name in self._joint_names]

    def joint_velocity(self, joint):
        """
        Return the requested joint velocity.

        :type joint: str
        :param joint: name of a joint
        :rtype: float
        :return: velocity in radians/s of individual joint
        """
        return self._joint_velocity[joint]

    def joint_velocities(self):
        """
        Return all joint velocities.

        :rtype: dict({str:float})
        :return: unordered dict of joint name Keys to velocity (rad/s) Values
        """
        return deepcopy(self._joint_velocity)

    def joint_effort(self, joint):
        """
        Return the requested joint effort.

        :type joint: str
        :param joint: name of a joint
        :rtype: float
        :return: effort in Nm of individual joint
        """
        return self._joint_effort[joint]

    def joint_efforts(self):
        """
        Return all joint efforts.

        :rtype: dict({str:float})
        :return: unordered dict of joint name Keys to effort (Nm) Values
        """
        return deepcopy(self._joint_effort)

    def endpoint_pose(self):
        """
        Return Cartesian endpoint pose {position, orientation}.

        :rtype: dict({str:np.ndarray (shape:(3,)), str:quaternion.quaternion})
        :return: position and orientation as named tuples in a dict

          - 'position': np.array of x, y, z
          - 'orientation': quaternion x,y,z,w in quaternion format

        """
        return deepcopy(self._cartesian_pose)

    def endpoint_velocity(self):
        """
        Return Cartesian endpoint twist {linear, angular}.

        :rtype: dict({str:np.ndarray (shape:(3,)),str:np.ndarray (shape:(3,))})
        :return: linear and angular velocities as named tuples in a dict

          - 'linear': np.array of x, y, z
          - 'angular': np.array of x, y, z (angular velocity along the axes)
        """
        return deepcopy(self._cartesian_velocity)

    def endpoint_effort(self):
        """
        Return Cartesian endpoint wrench {force, torque}.

        :rtype: dict({str:np.ndarray (shape:(3,)),str:np.ndarray (shape:(3,))})
        :return: force and torque at endpoint as named tuples in a dict

          - 'force': Cartesian force on x,y,z axes in np.ndarray format
          - 'torque': Torque around x,y,z axes in np.ndarray format
        """
        return deepcopy(self._cartesian_effort)

    def exit_control_mode(self, timeout=0.2):
        """
        Clean exit from advanced control modes (joint torque or velocity).
        Resets control to joint position mode with current positions if the 
        advanced control commands are not send within the specified timeout
        interval.

        :type timeout: float
        :param timeout: control timeout in seconds [default: 0.2]
        """
        self.set_command_timeout(timeout)
        self.set_joint_positions(self.joint_angles())

    def tip_states(self):
        """
        Return Cartesian endpoint state for a given tip name

        :rtype: TipState object
        :return: pose, velocity, effort, effort_in_K_frame
        """
        return deepcopy(self._tip_states)
        
    def joint_inertia_matrix(self):
        """
        
        :return: joint inertia matrix (7,7)
        :rtype: np.ndarray [7x7]
        """
        return deepcopy(self._joint_inertia)

    def zero_jacobian(self):
        """
        :return: end-effector jacobian (6,7)
        :rtype: np.ndarray [6x7]
        """
        return deepcopy(self._jacobian)        

    def set_command_timeout(self, timeout):
        """
        Set the timeout in seconds for the joint controller

        :type timeout: float
        :param timeout: timeout in seconds
        """
        self._pub_joint_cmd_timeout.publish(Float64(timeout))


    def set_joint_position_speed(self, speed=0.3):
        """
        Set ratio of max joint speed to use during joint position 
        moves (only for move_to_joint_positions).

        Set the proportion of maximum controllable velocity to use
        during joint position control execution. The default ratio
        is `0.3`, and can be set anywhere from [0.0-1.0] (clipped).
        Once set, a speed ratio will persist until a new execution
        speed is set.

        :type speed: float
        :param speed: ratio of maximum joint speed for execution
                      default= 0.3; range= [0.0-1.0]
        """
        if speed > 0.3:
            rospy.logwarn("ArmInterface: Setting speed above 0.3 could be risky!! Be extremely careful.")
        self._speed_ratio = speed

    def set_joint_positions(self, positions):
        """
        Commands the joints of this limb to the specified positions.

        :type positions: dict({str:float}
        :param positions: dict of {'joint_name':joint_position,}
        """
        self._command_msg.names = self._joint_names
        self._command_msg.position = [positions[j] for j in self._joint_names]
        self._command_msg.mode = JointCommand.POSITION_MODE
        self._command_msg.header.stamp = rospy.Time.now()
        self._joint_command_publisher.publish(self._command_msg)

    def set_joint_velocities(self, velocities):
        """
        Commands the joints of this limb to the specified velocities.

        :type velocities: dict({str:float})
        :param velocities: dict of {'joint_name':joint_velocity,}
        """
        self._command_msg.names = self._joint_names
        self._command_msg.velocity = [velocities[j] for j in self._joint_names]
        self._command_msg.mode = JointCommand.VELOCITY_MODE
        self._command_msg.header.stamp = rospy.Time.now()
        self._joint_command_publisher.publish(self._command_msg)

    def set_joint_torques(self, torques):
        """
        Commands the joints of this limb with the specified torques.

        :type torques: dict({str:float})
        :param torques: dict of {'joint_name':joint_torque,}
        """
        self._command_msg.names = self._joint_names
        self._command_msg.effort = [torques[j] for j in self._joint_names]
        self._command_msg.mode = JointCommand.TORQUE_MODE
        self._command_msg.header.stamp = rospy.Time.now()
        self._joint_command_publisher.publish(self._command_msg)

    def set_joint_positions_velocities(self, positions, velocities):
        """
        Commands the joints of this limb using specified positions and velocities using impedance control.
        Command at time t is computed as:

        :math:`u_t= coriolis\_factor * coriolis\_t + K\_p * (positions - curr\_positions) +  K\_d * (velocities - curr\_velocities)`


        :type positions: [float]
        :param positions: desired joint positions as an ordered list corresponding to joints given by self.joint_names()
        :type velocities: [float]
        :param velocities: desired joint velocities as an ordered list corresponding to joints given by self.joint_names()
        """
        self._command_msg.names = self._joint_names
        self._command_msg.position = positions
        self._command_msg.velocity = velocities
        self._command_msg.mode = JointCommand.IMPEDANCE_MODE
        self._command_msg.header.stamp = rospy.Time.now()
        self._joint_command_publisher.publish(self._command_msg)


    def has_collided(self):
<<<<<<< HEAD
=======
        """
        Returns true if either joint collision or cartesian collision is detected. 
        Collision thresholds can be set using instance of :py:class:`franka_tools.CollisionBehaviourInterface`.
        """
>>>>>>> 2f41e828
        return any(self._joint_collision) or any(self._cartesian_collision)
        

    def switchToController(self, controller_name):
        active_controllers = self._ctrl_manager.list_active_controllers(only_motion_controllers = True)
        for ctrlr in active_controllers:
            self._ctrl_manager.stop_controller(ctrlr.name)
            rospy.loginfo("ArmInterface: Stopping %s for trajectory controlling"%ctrlr.name)
            rospy.sleep(0.5)

        if not self._ctrl_manager.is_loaded(controller_name):
            self._ctrl_manager.load_controller(controller_name)
        self._ctrl_manager.start_controller(controller_name)

    def move_to_neutral(self, timeout=15.0, speed=0.15):
        """
        Command the Limb joints to a predefined set of "neutral" joint angles.
        From rosparam /franka_control/neutral_pose.

        :type timeout: float
        :param timeout: seconds to wait for move to finish [15]
        :type speed: float
        :param speed: ratio of maximum joint speed for execution
         default= 0.15; range= [0.0-1.0]
        """
        self.set_joint_position_speed(speed)
        self.move_to_joint_positions(self._neutral_pose_joints, timeout)

    def genf(self, joint, angle):
        def joint_diff():
            return abs(angle - self._joint_angle[joint])
        return joint_diff

    def move_to_joint_positions(self, positions, timeout=10.0,
                                threshold=0.00085, test=None):
        """
        (Blocking) Commands the limb to the provided positions.
        Waits until the reported joint state matches that specified.
<<<<<<< HEAD

        This function uses a low-pass filter to smooth the movement.

        @type positions: dict({str:float})
        @param positions: joint_name:angle command
        @type timeout: float
        @param timeout: seconds to wait for move to finish [15]
        @type threshold: float
        @param threshold: position threshold in radians across each joint when
        move is considered successful [0.008726646]
        @param test: optional function returning True if motion must be aborted
        """
        if self._ctrl_manager.current_controller != self._ctrl_manager.joint_trajectory_controller:  
            self.switchToController(self._ctrl_manager.joint_trajectory_controller)
        
        min_traj_dur = 0.5
        traj_client = JointTrajectoryActionClient(joint_names = self.joint_names(), ns = self._ns)
        traj_client.clear()

        dur = []
        for j in range(len(self._joint_names)):
            dur.append(max(abs(positions[self._joint_names[j]] - self._joint_angle[self._joint_names[j]]) / self._joint_limits.velocity[j], min_traj_dur))
        traj_client.add_point(positions = [positions[n] for n in self._joint_names], time = max(dur)/self._speed_ratio)

        diffs = [self.genf(j, a) for j, a in positions.items() if j in self._joint_angle]

  
        traj_client.start() # send the trajectory action request
        fail_msg = "ArmInterface: {0} limb failed to reach commanded joint positions.".format(
                                                      self.name.capitalize())

        def test_collision():
            if self.has_collided():
                rospy.logerr(' '.join(["Collision detected.", fail_msg]))
                return True
            return False

        franka_dataflow.wait_for(
            test=lambda: test_collision() or \
                         (callable(test) and test() == True) or \
                         (all(diff() < threshold for diff in diffs)),
            timeout=timeout,
            timeout_msg=fail_msg,
            rate=100,
            raise_on_error=False
            )

        rospy.sleep(0.5)
        rospy.loginfo("ArmInterface: Trajectory controlling complete")

    def execute_position_path(self, position_path, timeout=15.0,
                                threshold=0.00085, test=None):
        """
        (Blocking) Commands the limb to the provided positions.
        Waits until the reported joint state matches that specified.
        This function uses a low-pass filter to smooth the movement.

        @type positions: dict({str:float})
        @param positions: joint_name:angle command
        @type timeout: float
        @param timeout: seconds to wait for move to finish [15]
        @type threshold: float
        @param threshold: position threshold in radians across each joint when
        move is considered successful [0.008726646]
        @param test: optional function returning True if motion must be aborted
        """

        current_q = self.joint_angles()
        diff_from_start = sum([abs(a-current_q[j]) for j, a in position_path[0].items()])
        if diff_from_start > 0.1:
            raise IOError("Robot not at start of trajectory")

        if self._ctrl_manager.current_controller != self._ctrl_manager.joint_trajectory_controller: 
            self.switchToController(self._ctrl_manager.joint_trajectory_controller)
        
        min_traj_dur = 0.5
        traj_client = JointTrajectoryActionClient(joint_names = self.joint_names(), ns = self._ns)
        traj_client.clear()

        time_so_far = 0
        # Start at the second waypoint because robot is already at first waypoint
        for i in xrange(1, len(position_path)): 
            q = position_path[i]
            dur = []
            for j in range(len(self._joint_names)):
                dur.append(max(abs(q[self._joint_names[j]] - self._joint_angle[self._joint_names[j]]) / self._joint_limits.velocity[j], min_traj_dur))

            time_so_far += max(dur)/self._speed_ratio
            traj_client.add_point(positions = [q[n] for n in self._joint_names], time = time_so_far, velocities=[0.005 for n in self._joint_names])

        diffs = [self.genf(j, a) for j, a in (position_path[-1]).items() if j in self._joint_angle] # Measures diff to last waypoint

        fail_msg = "ArmInterface: {0} limb failed to reach commanded joint positions.".format(
                                                      self.name.capitalize())
        def test_collision():
            if self.has_collided():
                rospy.logerr(' '.join(["Collision detected.", fail_msg]))
                return True
            return False

        traj_client.start() # send the trajectory action request

        franka_dataflow.wait_for(
            test=lambda: test_collision() or \
                         (callable(test) and test() == True) or \
                         (all(diff() < threshold for diff in diffs)),
            #timeout=timeout,
            timeout=max(time_so_far, timeout), #XXX
            timeout_msg=fail_msg,
            rate=100,
            raise_on_error=False
            )

        rospy.sleep(0.5)
        rospy.loginfo("ArmInterface: Trajectory controlling complete")

    def move_to_touch(self, positions, timeout=10.0, threshold=0.00085):
        """
        (Blocking) Commands the limb to the provided positions.

        Waits until the reported joint state matches that specified.

        This function uses a low-pass filter to smooth the movement.

        @type positions: dict({str:float})
        @param positions: joint_name:angle command
        @type timeout: float
        @param timeout: seconds to wait for move to finish [15]
        @type threshold: float
        @param threshold: position threshold in radians across each joint when
        move is considered successful [0.008726646]
        @param test: optional function returning True if motion must be aborted
        """
        if self._ctrl_manager.current_controller != self._ctrl_manager.joint_trajectory_controller: 
            self.switchToController(self._ctrl_manager.joint_trajectory_controller)
=======
        This function uses a low-pass filter using JointTrajectoryService 
        to smooth the movement or optionally uses MoveIt! to plan and 
        execute a trajectory.

        :type positions: dict({str:float})
        :param positions: joint_name:angle command
        :type timeout: float
        :param timeout: seconds to wait for move to finish [15]
        :type threshold: float
        :param threshold: position threshold in radians across each joint when
         move is considered successful [0.00085]
        :param test: optional function returning True if motion must be aborted
        :type use_moveit: bool
        :param use_moveit: if set to True, and movegroup interface is available, 
         move to the joint positions using moveit planner.
        """

        curr_controller = self._ctrl_manager.set_motion_controller(self._ctrl_manager.joint_trajectory_controller)

        if use_moveit and self._movegroup_interface:
            self._movegroup_interface.go_to_joint_positions([positions[n] for n in self._joint_names], tolerance = threshold)
>>>>>>> 2f41e828
        
        min_traj_dur = 0.5
        traj_client = JointTrajectoryActionClient(joint_names = self.joint_names(), ns = self._ns)
        traj_client.clear()

        speed_ratio = 0.05 # Move slower when approaching contact
        dur = []
        for j in range(len(self._joint_names)):
            dur.append(max(abs(positions[self._joint_names[j]] - self._joint_angle[self._joint_names[j]]) / self._joint_limits.velocity[j], min_traj_dur))
        traj_client.add_point(positions = [positions[n] for n in self._joint_names], time = max(dur)/speed_ratio, velocities=[0.002 for n in self._joint_names])

        diffs = [self.genf(j, a) for j, a in positions.items() if j in self._joint_angle]
        fail_msg = "ArmInterface: {0} limb failed to reach commanded joint positions.".format(
                                                      self.name.capitalize()) 
 
        traj_client.start() # send the trajectory action request

        franka_dataflow.wait_for(
            test=lambda: self.has_collided() or \
                         (all(diff() < threshold for diff in diffs)),
            timeout=timeout,
            timeout_msg="Move to touch complete.",
            rate=100,
            raise_on_error=False
            )

        rospy.sleep(0.5)

        if not self.has_collided():
            rospy.logerr('Move To Touch did not end in making contact') 
        else:
<<<<<<< HEAD
            rospy.loginfo('Collision detected!')
=======
            if use_moveit:
                rospy.logwarn("ArmInterface: MoveGroupInterface was not found! Using JointTrajectoryActionClient instead.")
            min_traj_dur = 0.5
            traj_client = JointTrajectoryActionClient(joint_names = self.joint_names())
            traj_client.clear()
>>>>>>> 2f41e828

        # The collision, though desirable, triggers a cartesian reflex error. We need to reset that error
        if self._robot_mode == 4:
            self.resetErrors()

<<<<<<< HEAD
        rospy.loginfo("ArmInterface: Trajectory controlling complete")

    def resetErrors(self):
        rospy.sleep(0.5)
        pub = rospy.Publisher('/franka_ros_interface/franka_control/error_recovery/goal', franka_control.msg.ErrorRecoveryActionGoal, queue_size=10)
        rospy.sleep(0.5)
        pub.publish(franka_control.msg.ErrorRecoveryActionGoal())
        rospy.loginfo("Collision Reflex was reset")

    def move_from_touch(self, positions, timeout=10.0, threshold=0.00085):
        """
        (Blocking) Commands the limb to the provided positions.
=======
            traj_client.add_point(positions = [self._joint_angle[n] for n in self._joint_names], time = 0.0001)
            traj_client.add_point(positions = [positions[n] for n in self._joint_names], time = max(dur)/self._speed_ratio)

            def genf(joint, angle):
                def joint_diff():
                    return abs(angle - self._joint_angle[joint])
                return joint_diff
>>>>>>> 2f41e828

        Waits until the reported joint state matches that specified.

        This function uses a low-pass filter to smooth the movement.

        @type positions: dict({str:float})
        @param positions: joint_name:angle command
        @type timeout: float
        @param timeout: seconds to wait for move to finish [15]
        @type threshold: float
        @param threshold: position threshold in radians across each joint when
        move is considered successful [0.008726646]
        @param test: optional function returning True if motion must be aborted
        """

<<<<<<< HEAD
        if self._ctrl_manager.current_controller != self._ctrl_manager.joint_trajectory_controller: 
            self.switchToController(self._ctrl_manager.joint_trajectory_controller)
        
        min_traj_dur = 0.5
        traj_client = JointTrajectoryActionClient(joint_names = self.joint_names(), ns = self._ns)
        traj_client.clear()

        dur = []
        for j in range(len(self._joint_names)):
            dur.append(max(abs(positions[self._joint_names[j]] - self._joint_angle[self._joint_names[j]]) / self._joint_limits.velocity[j], min_traj_dur))
        traj_client.add_point(positions = [positions[n] for n in self._joint_names], time = max(dur)/self._speed_ratio)

        diffs = [self.genf(j, a) for j, a in positions.items() if j in self._joint_angle]
        fail_msg = "ArmInterface: {0} limb failed to reach commanded joint positions.".format(
                                                      self.name.capitalize()) 
 
        traj_client.start() # send the trajectory action request

        franka_dataflow.wait_for(
            test=lambda: (all(diff() < threshold for diff in diffs)),
            timeout=timeout,
            timeout_msg="Unable to complete plan!",
            rate=100,
            raise_on_error=False
            )
=======
            franka_dataflow.wait_for(
                test=lambda: test_collision() or traj_client.result() is not None or \
                             (callable(test) and test() == True) or \
                             (all(diff() < threshold for diff in diffs)),
                timeout=timeout,
                timeout_msg=fail_msg,
                rate=100,
                raise_on_error=False
                )
            res = traj_client.result()
            if res is not None and res.error_code:
                rospy.loginfo("Trajectory Server Message: {}".format(res))
>>>>>>> 2f41e828

        rospy.sleep(0.5)
        rospy.loginfo("ArmInterface: Trajectory controlling complete")

<<<<<<< HEAD
    def set_cart_impedance_pose(self, pose, stiffness=None):
        if self._ctrl_manager.current_controller != self._ctrl_manager.cartesian_impedance_controller: 
            self.switchToController(self._ctrl_manager.cartesian_impedance_controller)

        if stiffness is not None:
            stiffness_gains = CartImpedanceStiffness()
            stiffness_gains.x = stiffness[0]
            stiffness_gains.y = stiffness[1]
            stiffness_gains.z = stiffness[2]
            stiffness_gains.xrot = stiffness[3]
            stiffness_gains.yrot = stiffness[4]
            stiffness_gains.zrot = stiffness[5]
            self._cartesian_stiffness_publisher.publish(stiffness_gains)

        marker_pose = PoseStamped()
        marker_pose.pose.position.x = pose['position'][0]
        marker_pose.pose.position.y = pose['position'][1]
        marker_pose.pose.position.z = pose['position'][2]
        marker_pose.pose.orientation.x = pose['orientation'].x
        marker_pose.pose.orientation.y = pose['orientation'].y
        marker_pose.pose.orientation.z = pose['orientation'].z
        marker_pose.pose.orientation.w = pose['orientation'].w
        self._cartesian_impedance_pose_publisher.publish(marker_pose)

        # Do not return until motion complete
        rospy.sleep(0.1)
        while sum(map(abs, self.convertToList(self.joint_velocities()))) > 1e-2:
            rospy.sleep(0.1)


    def set_joint_impedance_config(self, q, stiffness=None):
        #Need q converted to list
        if self._ctrl_manager.current_controller != self._ctrl_manager.joint_impedance_controller: 
            self.switchToController(self._ctrl_manager.joint_impedance_controller)

        if stiffness is not None:
            stiffness_gains = JointImpedanceStiffness()
            stiffness_gains = stiffness
            self._joint_stiffness_publisher.publish(stiffness_gains)

        marker_pose = JICmd()
        marker_pose.position = q
        marker_pose.velocity = [0.005]*7
        self._joint_impedance_publisher.publish(marker_pose)

        # Do not return until motion complete
        rospy.sleep(0.1)
        while sum(map(abs, self.convertToList(self.joint_velocities()))) > 1e-2:
            rospy.sleep(0.1)
   
    def set_torque(self, tau):
        raise NotImplementedError("Still working on the bugs in this!")

        switch_ctrl = True if self._ctrl_manager.current_controller != self._ctrl_manager.ntorque_controller else False
        if switch_ctrl:
            self.switchToController(self._ctrl_manager.ntorque_controller)
=======
        self._ctrl_manager.set_motion_controller(curr_controller)
>>>>>>> 2f41e828

        torque = TorqueCmd()
        torque.torque = tau
        self._torque_controller_publisher.publish(torque)

    def execute_cart_impedance_traj(self, poses, stiffness=None):
        if self._ctrl_manager.current_controller != self._ctrl_manager.cartesian_impedance_controller: 
            self.switchToController(self._ctrl_manager.cartesian_impedance_controller)

<<<<<<< HEAD
        for i in xrange(len(poses)):
            self.set_cart_impedance_pose(poses[i], stiffness)
            if i == 0: self.resetErrors()

    def execute_joint_impedance_traj(self, qs, stiffness=None):
        if self._ctrl_manager.current_controller != self._ctrl_manager.joint_impedance_controller:
            self.switchToController(self._ctrl_manager.joint_impedance_controller)

        for i in xrange(len(qs)):
            self.set_joint_impedance_config(qs[i], stiffness)
            if i == 0: self.resetErrors()

    def exert_force(self, target_wrench):
        if self._ctrl_manager.current_controller != self._ctrl_manager.force_controller: 
            self.switchToController(self._ctrl_manager.force_controller)

        wrench = Wrench()
        wrench.force.x = target_wrench[0]
        wrench.force.y = target_wrench[1]
        wrench.force.z = target_wrench[2]
        wrench.torque.x = target_wrench[3]
        wrench.torque.y = target_wrench[4] 
        wrench.torque.z = target_wrench[5]
        self._force_controller_publisher.publish(wrench)
=======
    def pause_controllers_and_do(self, func, *args, **kwargs):
        """
        Temporarily stops all active controllers and calls the provided function
        before restarting the previously active controllers.

        :param func: the function to be called
        :type func: callable
        """
        assert callable(func), "ArmInterface: Invalid argument provided to ArmInterface->pause_controllers_and_do. Argument 1 should be callable."
        active_controllers = self._ctrl_manager.list_active_controllers(only_motion_controllers = True)

        rospy.loginfo("ArmInterface: Stopping motion controllers temporarily...")
        for ctrlr in active_controllers:
            self._ctrl_manager.stop_controller(ctrlr.name)
        rospy.sleep(1.)

        retval = func(*args, **kwargs)

        rospy.sleep(1.)
        rospy.loginfo("ArmInterface: Restarting previously active motion controllers.")
        for ctrlr in active_controllers:
            self._ctrl_manager.start_controller(ctrlr.name)
        rospy.sleep(1.)
        rospy.loginfo("ArmInterface: Controllers restarted.")

        return retval
>>>>>>> 2f41e828


    def reset_EE_frame(self):
        """
        Reset EE frame to default. (defined by 
        FrankaFramesInterface.DEFAULT_TRANSFORMATIONS.EE_FRAME 
        global variable defined in :py:class:`franka_tools.FrankaFramesInterface` 
        source code) 

        :rtype: [bool, str]
        :return: [success status of service request, error msg if any]
        """
        if self._frames_interface:

            if self._frames_interface.EE_frame_is_reset():
                rospy.loginfo("ArmInterface: EE Frame already reset")
                return

            return self.pause_controllers_and_do(self._frames_interface.reset_EE_frame)

        else:
            rospy.logwarn("ArmInterface: Frames changing not available in simulated environment")
            return False


    def set_EE_frame(self, frame):
        """
        Set new EE frame based on the transformation given by 'frame', which is the 
        transformation matrix defining the new desired EE frame with respect to the flange frame.
        Motion controllers are stopped for switching

        :type frame: [float (16,)] / np.ndarray (4x4) 
        :param frame: transformation matrix of new EE frame wrt flange frame (column major)
        :rtype: [bool, str]
        :return: [success status of service request, error msg if any]
        """
        if self._frames_interface:

            if self._frames_interface.frames_are_same(self._frames_interface.get_EE_frame(as_mat=True), frame):
                rospy.loginfo("ArmInterface: EE Frame already at the target frame.")
                return True

            return self.pause_controllers_and_do(self._frames_interface.set_EE_frame,frame)

        else:
            rospy.logwarn("ArmInterface: Frames changing not available in simulated environment")

    def set_EE_frame_to_link(self, frame_name, timeout = 5.0):
        """
        Set new EE frame to the same frame as the link frame given by 'frame_name'
        Motion controllers are stopped for switching

        :type frame_name: str 
        :param frame_name: desired tf frame name in the tf tree
        :rtype: [bool, str]
        :return: [success status of service request, error msg if any]
        """
        if self._frames_interface:
            retval = True
            if not self._frames_interface.EE_frame_already_set(self._frames_interface.get_link_tf(frame_name)):

                return self.pause_controllers_and_do(self._frames_interface.set_EE_frame_to_link,frame_name = frame_name, timeout = timeout)

        else:
            rospy.logwarn("ArmInterface: Frames changing not available in simulated environment")

<<<<<<< HEAD
    def get_controller_manager(self):
=======
    def set_collision_threshold(self, cartesian_forces = None, joint_torques = None):
        """
        Set Force Torque thresholds for deciding robot has collided.

        :return: True if service call successful, False otherwise
        :rtype: bool
        :param cartesian_forces: Cartesian force threshold for collision detection [x,y,z,R,P,Y] (robot motion stops if violated)
        :type cartesian_forces: [float] size 6
        :param joint_torques: Joint torque threshold for collision (robot motion stops if violated)
        :type joint_torques: [float] size 7
        """
        if self._collision_behaviour_interface:
            return self._collision_behaviour_interface.set_collision_threshold(joint_torques = joint_torques, cartesian_forces = cartesian_forces)
        else:
            rospy.logwarn("No CollisionBehaviourInterface object found!")

    def get_controller_manager(self):
        """
        :return: the FrankaControllerManagerInterface instance associated with the robot.
        :rtype: franka_tools.FrankaControllerManagerInterface
        """
>>>>>>> 2f41e828
        return self._ctrl_manager

    def get_frames_interface(self):
<<<<<<< HEAD
=======
        """
        :return: the FrankaFramesInterface instance associated with the robot.
        :rtype: franka_tools.FrankaFramesInterface
        """
>>>>>>> 2f41e828
        return self._frames_interface


if __name__ == '__main__':
    rospy.init_node('test')
    r = Arm()

    rate = rospy.Rate(10)
    while not rospy.is_shutdown():
        rate.sleep()<|MERGE_RESOLUTION|>--- conflicted
+++ resolved
@@ -157,16 +157,13 @@
         self._neutral_pose_joints = self._params.get_neutral_pose()
 
         self._frames_interface = FrankaFramesInterface()
-<<<<<<< HEAD
-        self._ctrl_manager = FrankaControllerManagerInterface(ns = self._ns, sim = True if self._params._in_sim else False)
-=======
+
         try:
             self._collision_behaviour_interface = CollisionBehaviourInterface()
         except rospy.ROSException:
             rospy.loginfo("Collision Service Not found. It will not be possible to change collision behaviour of robot!")
             self._collision_behaviour_interface = None
         self._ctrl_manager = FrankaControllerManagerInterface(ns = self._ns, sim = self._params._in_sim)
->>>>>>> 2f41e828
 
         self._speed_ratio = 0.15
 
@@ -238,7 +235,6 @@
         franka_dataflow.wait_for(lambda: self._jacobian is not None,
                                  timeout_msg=err_msg, timeout=5.0)
 
-<<<<<<< HEAD
         self.set_joint_position_speed(self._speed_ratio)
 
     def convertToDict(self, q):
@@ -254,38 +250,18 @@
             q.append(q_dict[i])
         return q
 
-=======
-        try:
-            self._movegroup_interface = PandaMoveGroupInterface()
-        except:
-            rospy.loginfo("MoveGroup was not found! This is okay if moveit service is not required!")
-            self._movegroup_interface = None
-
-        self.set_joint_position_speed(self._speed_ratio)
-
->>>>>>> 2f41e828
     def _clean_shutdown(self):
         self._joint_state_sub.unregister()
         self._cartesian_state_sub.unregister()
         self._pub_joint_cmd_timeout.unregister()
         self._robot_state_subscriber.unregister()
         self._joint_command_publisher.unregister()
-<<<<<<< HEAD
         self._cartesian_impedance_pose_publisher.unregister()
         self._cartesian_stiffness_publisher.unregister()
         self._force_controller_publisher.unregister()
         self._torque_controller_publisher.unregister()
         self._joint_impedance_publisher.unregister()
         self._joint_stiffness_publisher.unregister()
-=======
-
-    def get_movegroup_interface(self):
-        """
-        :return: the movegroup interface instance associated with the robot.
-        :rtype: franka_moveit.PandaMoveGroupInterface
-        """
-        return self._movegroup_interface
->>>>>>> 2f41e828
 
     def get_robot_params(self):
         """
@@ -671,13 +647,10 @@
 
 
     def has_collided(self):
-<<<<<<< HEAD
-=======
         """
         Returns true if either joint collision or cartesian collision is detected. 
         Collision thresholds can be set using instance of :py:class:`franka_tools.CollisionBehaviourInterface`.
         """
->>>>>>> 2f41e828
         return any(self._joint_collision) or any(self._cartesian_collision)
         
 
@@ -716,34 +689,40 @@
         """
         (Blocking) Commands the limb to the provided positions.
         Waits until the reported joint state matches that specified.
-<<<<<<< HEAD
-
-        This function uses a low-pass filter to smooth the movement.
-
-        @type positions: dict({str:float})
-        @param positions: joint_name:angle command
-        @type timeout: float
-        @param timeout: seconds to wait for move to finish [15]
-        @type threshold: float
-        @param threshold: position threshold in radians across each joint when
-        move is considered successful [0.008726646]
-        @param test: optional function returning True if motion must be aborted
-        """
+
+        This function uses a low-pass filter using JointTrajectoryService
+        to smooth the movement or optionally uses MoveIt! to plan and
+        execute a trajectory.
+
+        :type positions: dict({str:float})
+        :param positions: joint_name:angle command
+        :type timeout: float
+        :param timeout: seconds to wait for move to finish [15]
+        :type threshold: float
+        :param threshold: position threshold in radians across each joint when
+         move is considered successful [0.00085]
+        :param test: optional function returning True if motion must be aborted
+        """
+
         if self._ctrl_manager.current_controller != self._ctrl_manager.joint_trajectory_controller:  
             self.switchToController(self._ctrl_manager.joint_trajectory_controller)
-        
+        ###curr_controller = self._ctrl_manager.set_motion_controller(self._ctrl_manager.joint_trajectory_controller)
+       
+
+ 
         min_traj_dur = 0.5
-        traj_client = JointTrajectoryActionClient(joint_names = self.joint_names(), ns = self._ns)
+        traj_client = JointTrajectoryActionClient(joint_names = self.joint_names()) ###, ns = self._ns)
         traj_client.clear()
 
         dur = []
         for j in range(len(self._joint_names)):
             dur.append(max(abs(positions[self._joint_names[j]] - self._joint_angle[self._joint_names[j]]) / self._joint_limits.velocity[j], min_traj_dur))
+        ###traj_client.add_point(positions = [self._joint_angle[n] for n in self._joint_names], time = 0.0001)
+
         traj_client.add_point(positions = [positions[n] for n in self._joint_names], time = max(dur)/self._speed_ratio)
 
         diffs = [self.genf(j, a) for j, a in positions.items() if j in self._joint_angle]
 
-  
         traj_client.start() # send the trajectory action request
         fail_msg = "ArmInterface: {0} limb failed to reach commanded joint positions.".format(
                                                       self.name.capitalize())
@@ -763,8 +742,13 @@
             rate=100,
             raise_on_error=False
             )
+        ###res = traj_client.result()
+        ###if res is not None and res.error_code:
+        ###    rospy.loginfo("Trajectory Server Message: {}".format(res))
+
 
         rospy.sleep(0.5)
+        ###self._ctrl_manager.set_motion_controller(curr_controller)
         rospy.loginfo("ArmInterface: Trajectory controlling complete")
 
     def execute_position_path(self, position_path, timeout=15.0,
@@ -852,29 +836,6 @@
         """
         if self._ctrl_manager.current_controller != self._ctrl_manager.joint_trajectory_controller: 
             self.switchToController(self._ctrl_manager.joint_trajectory_controller)
-=======
-        This function uses a low-pass filter using JointTrajectoryService 
-        to smooth the movement or optionally uses MoveIt! to plan and 
-        execute a trajectory.
-
-        :type positions: dict({str:float})
-        :param positions: joint_name:angle command
-        :type timeout: float
-        :param timeout: seconds to wait for move to finish [15]
-        :type threshold: float
-        :param threshold: position threshold in radians across each joint when
-         move is considered successful [0.00085]
-        :param test: optional function returning True if motion must be aborted
-        :type use_moveit: bool
-        :param use_moveit: if set to True, and movegroup interface is available, 
-         move to the joint positions using moveit planner.
-        """
-
-        curr_controller = self._ctrl_manager.set_motion_controller(self._ctrl_manager.joint_trajectory_controller)
-
-        if use_moveit and self._movegroup_interface:
-            self._movegroup_interface.go_to_joint_positions([positions[n] for n in self._joint_names], tolerance = threshold)
->>>>>>> 2f41e828
         
         min_traj_dur = 0.5
         traj_client = JointTrajectoryActionClient(joint_names = self.joint_names(), ns = self._ns)
@@ -906,21 +867,13 @@
         if not self.has_collided():
             rospy.logerr('Move To Touch did not end in making contact') 
         else:
-<<<<<<< HEAD
+
             rospy.loginfo('Collision detected!')
-=======
-            if use_moveit:
-                rospy.logwarn("ArmInterface: MoveGroupInterface was not found! Using JointTrajectoryActionClient instead.")
-            min_traj_dur = 0.5
-            traj_client = JointTrajectoryActionClient(joint_names = self.joint_names())
-            traj_client.clear()
->>>>>>> 2f41e828
 
         # The collision, though desirable, triggers a cartesian reflex error. We need to reset that error
         if self._robot_mode == 4:
             self.resetErrors()
 
-<<<<<<< HEAD
         rospy.loginfo("ArmInterface: Trajectory controlling complete")
 
     def resetErrors(self):
@@ -933,15 +886,6 @@
     def move_from_touch(self, positions, timeout=10.0, threshold=0.00085):
         """
         (Blocking) Commands the limb to the provided positions.
-=======
-            traj_client.add_point(positions = [self._joint_angle[n] for n in self._joint_names], time = 0.0001)
-            traj_client.add_point(positions = [positions[n] for n in self._joint_names], time = max(dur)/self._speed_ratio)
-
-            def genf(joint, angle):
-                def joint_diff():
-                    return abs(angle - self._joint_angle[joint])
-                return joint_diff
->>>>>>> 2f41e828
 
         Waits until the reported joint state matches that specified.
 
@@ -956,8 +900,6 @@
         move is considered successful [0.008726646]
         @param test: optional function returning True if motion must be aborted
         """
-
-<<<<<<< HEAD
         if self._ctrl_manager.current_controller != self._ctrl_manager.joint_trajectory_controller: 
             self.switchToController(self._ctrl_manager.joint_trajectory_controller)
         
@@ -983,25 +925,10 @@
             rate=100,
             raise_on_error=False
             )
-=======
-            franka_dataflow.wait_for(
-                test=lambda: test_collision() or traj_client.result() is not None or \
-                             (callable(test) and test() == True) or \
-                             (all(diff() < threshold for diff in diffs)),
-                timeout=timeout,
-                timeout_msg=fail_msg,
-                rate=100,
-                raise_on_error=False
-                )
-            res = traj_client.result()
-            if res is not None and res.error_code:
-                rospy.loginfo("Trajectory Server Message: {}".format(res))
->>>>>>> 2f41e828
 
         rospy.sleep(0.5)
         rospy.loginfo("ArmInterface: Trajectory controlling complete")
 
-<<<<<<< HEAD
     def set_cart_impedance_pose(self, pose, stiffness=None):
         if self._ctrl_manager.current_controller != self._ctrl_manager.cartesian_impedance_controller: 
             self.switchToController(self._ctrl_manager.cartesian_impedance_controller)
@@ -1058,9 +985,6 @@
         switch_ctrl = True if self._ctrl_manager.current_controller != self._ctrl_manager.ntorque_controller else False
         if switch_ctrl:
             self.switchToController(self._ctrl_manager.ntorque_controller)
-=======
-        self._ctrl_manager.set_motion_controller(curr_controller)
->>>>>>> 2f41e828
 
         torque = TorqueCmd()
         torque.torque = tau
@@ -1070,7 +994,6 @@
         if self._ctrl_manager.current_controller != self._ctrl_manager.cartesian_impedance_controller: 
             self.switchToController(self._ctrl_manager.cartesian_impedance_controller)
 
-<<<<<<< HEAD
         for i in xrange(len(poses)):
             self.set_cart_impedance_pose(poses[i], stiffness)
             if i == 0: self.resetErrors()
@@ -1095,7 +1018,7 @@
         wrench.torque.y = target_wrench[4] 
         wrench.torque.z = target_wrench[5]
         self._force_controller_publisher.publish(wrench)
-=======
+
     def pause_controllers_and_do(self, func, *args, **kwargs):
         """
         Temporarily stops all active controllers and calls the provided function
@@ -1122,8 +1045,6 @@
         rospy.loginfo("ArmInterface: Controllers restarted.")
 
         return retval
->>>>>>> 2f41e828
-
 
     def reset_EE_frame(self):
         """
@@ -1189,9 +1110,7 @@
         else:
             rospy.logwarn("ArmInterface: Frames changing not available in simulated environment")
 
-<<<<<<< HEAD
-    def get_controller_manager(self):
-=======
+
     def set_collision_threshold(self, cartesian_forces = None, joint_torques = None):
         """
         Set Force Torque thresholds for deciding robot has collided.
@@ -1213,17 +1132,14 @@
         :return: the FrankaControllerManagerInterface instance associated with the robot.
         :rtype: franka_tools.FrankaControllerManagerInterface
         """
->>>>>>> 2f41e828
         return self._ctrl_manager
 
     def get_frames_interface(self):
-<<<<<<< HEAD
-=======
+
         """
         :return: the FrankaFramesInterface instance associated with the robot.
         :rtype: franka_tools.FrankaFramesInterface
         """
->>>>>>> 2f41e828
         return self._frames_interface
 
 
