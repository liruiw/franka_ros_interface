# Franka ROS Interface [![Release](https://img.shields.io/badge/release-v0.7.1-blue.svg)](https://github.com/justagist/franka_ros_interface/releases/tag/v0.7.1) [![DOI](https://zenodo.org/badge/DOI/10.5281/zenodo.3747412.svg)](https://doi.org/10.5281/zenodo.3747412)

[![Codacy Badge](https://app.codacy.com/project/badge/Grade/ec16a09639d341358b73cb8cdaa57d2e)](https://www.codacy.com/manual/justagist/franka_ros_interface?utm_source=github.com&amp;utm_medium=referral&amp;utm_content=justagist/franka_ros_interface&amp;utm_campaign=Badge_Grade) [![Build Status](https://travis-ci.org/justagist/franka_ros_interface.svg?branch=v0.7.1)](https://travis-ci.org/justagist/franka_ros_interface)

A ROS interface library for the Franka Emika Panda robot, extending the [franka-ros][franka-ros] to expose more information about the robot, and
providing low-level control of the robot using ROS and [Python API][fri-doc].

<<<<<<< HEAD
**Requires franka_ros version 0.6.0.** [![franka_ros_version](https://img.shields.io/badge/franka_ros-v0.6.0%20release-yellow.svg)](https://github.com/frankaemika/franka_ros/tree/49e5ac1055e332581b4520a1bd9ac8aaf4580fb1) **A beta version of Franka ROS Interface that is compatible with the newer franka_ros v0.7.1 is currently in development (may be unstable), and can be found in the ['v0.7.1'](https://github.com/justagist/franka_ros_interface/tree/v0.7.1) branch.**

Provides utilites for controlling and managing the Franka Emika Panda robot (real and [simulated][ps-repo]. Contains exposed controllers for the robot (joint position,
=======
Franka ROS Interface provides utilites for controlling and managing the Franka Emika Panda robot (real and [simulated][ps-repo]. Contains exposed controllers for the robot (joint position,
>>>>>>> cd8873b9
velocity, torque), interfaces for the gripper, controller manager, coordinate frames interface, etc. Also provides utilities to control the robot using MoveIt! and ROS Trajectory Action & ActionClient. This package also provides almost complete sim-to-real / real-to-sim transfer of code with the [panda_simulator][ps-repo] package.

Documentation Page: https://justagist.github.io/franka_ros_interface

**This branch requires franka_ros release versions 0.7.0, 0.7.1.** [![franka_ros_version](https://img.shields.io/badge/franka_ros-v0.7.1%20release-yellow.svg)](https://github.com/frankaemika/franka_ros/tree/49e5ac1055e332581b4520a1bd9ac8aaf4580fb1)

A more unified ROS Python interface built over this package is available at [PandaRobot](https://github.com/justagist/panda_robot), which provides a more intuitive interface class that combines the different API classes in this package. Simple demos are also available.

## Features

- Low-level *controllers* (joint position, velocity, torque, impedance) available that can be controlled through ROS topics and Python API (including position control for gripper).
- Real-time *robot state* (end-effector state, joint state, controller state, etc.) available through ROS topics and Python API.
- Python API for managing controllers, coordinate frames, collision behaviour, controlling and monitoring the gripper.
- Python API classes and utility functions to control the robot using MoveIt! and ROS Trajectory Action Service.
- The [panda_simulator][ps-repo] package (which is Gazebo-based simulator for the robot) can also be controlled using this package (ROS and Python interface), providing almost complete sim-to-real transfer of code.

##### Demo Using [PandaRobot API](https://github.com/justagist/panda_robot) and [Panda Simulator][ps-repo]

  ![vid](assets/panda_robot_demo.gif)
 Watch video [here](https://youtu.be/4bEVysUIvOY)

  ![vid](assets/panda_simulator.gif)
 Watch video [here](https://www.youtube.com/watch?v=NdSbXC0r7tU)

  ![vid](assets/ts_demo.gif)
 Watch video [here](https://youtu.be/a_HEmYzqEnk)

## Installation

ROS Melodic: [![Build Status](https://travis-ci.org/justagist/franka_ros_interface.svg?branch=v0.7.1)](https://travis-ci.org/justagist/franka_ros_interface)

**NOTE:** *Tested on Ubuntu 18.04 with ROS Melodic with franka_ros version 0.7.1 (release). Version for ROS Kinetic requires franka_ros v0.6.0; check the 'v0.6.0' branch of this repo. The latest updates to the package may not be compatible with Kinetic.*

### Dependencies

- *libfranka* (`sudo apt install ros-$ROS_DISTRO-libfranka` or [install from source][libfranka-doc]). *Make sure to use the release version if building from source.*
- *franka-ros* v0.7.1 (`sudo apt install ros-$ROS_DISTRO-franka-ros` or [install from source][libfranka-doc]). *Make sure to use the [release version](https://github.com/frankaemika/franka_ros/tree/902fdbba0f7c6036a84a688712a454b9e622863b) if building from source. (`git checkout 902fdbb` from the cloned franka_ros github repo.)*
- (optional, but recommended) [*franka_panda_description*][fpd-repo] (See [Related Packages](#related-packages) section for information about package). **NOTE**: If you do not want to use the *franka_panda_description* package, make sure you modify the `franka_interface/launch/interface.launch` file and replace all occurences of `franka_panda_description` with
   `franka_description` (two occurences).

Once the above dependencies are installed, the package can be installed using catkin:

```sh
   cd <catkin_ws>
   git clone https://github.com/justagist/franka_ros_interface src/franka_ros_interface
   catkin build franka_ros_interface # or catkin_make
   source devel/setup.bash
```

After building the package:

- Copy/move the *franka.sh* file to the root of the catkin_ws `$ cp src/franka_ros_interface/franka.sh ./`
- Change the values in the copied file (described in the file).

## Usage

The 'driver' node can be started by running (can only be used if run in 'master' environment - see [Environments](#the-frankash-environments) section below):

```sh
    roslaunch franka_interface interface.launch # (use argument load_gripper:=false for starting without gripper)
```

Available keyword arguments for launch file:

- `load_gripper`: start driver node with the Franka gripper (default: `true`).
- `start_controllers`: load the available controllers to the controller manager (default: `true`).
- `start_moveit`: start moveit server along with the driver node (default: `true`).
- `load_demo_planning_scene`: loads a default planning scene for MoveIt planning with simple objects for collision avoidance (default: `true`). See [create_demo_planning_scene.py](franka_moveit/scripts/create_demo_planning_scene.py).

This starts the robot controllers and drivers to expose a variety of ROS topics and services for communicating with and controlling the robot. The robot's measurements and controllers can be accessed using ROS topics and services (see below to find out about some of the available topics and services), or using the provided [Python API][fri-doc] (also see [*PandaRobot*](https://github.com/justagist/panda_robot)).

Basic usage of the API is shown in the [`test_robot.py` example file](franka_interface/tests/test_robot.py).
See [documentation][fri-doc] for all available methods and functionalities. More usage examples can be found in the [PandaRobot](https://github.com/justagist/panda_robot).

### The *franka.sh* environments

Once the values are correctly modified in the `franka.sh` file, different environments can be set for controlling the robot by sourcing this file.

- For instance, running `./franka.sh master` would start an environment assuming that the computer is directly connected to the robot (requires Real-Time kernel set up as described in the [FCI documentation][libfranka-doc]).
- On the other hand, `./franka.sh remote` would start an environment assuming that the robot is not connected directly to the computer, but to another computer in the network (whose IP must be specified in *franka.sh*). This way, if the 'master' is connected to the robot and running the driver node (see below), the 'remote' can control the robot (**no need for Real Time kernel!**) as long as they are in the same network.
- ~Simulation environment can be started by running `./franka.sh sim` (only required when using [panda_simulator][ps-repo] package).~

#### Some useful ROS topics

##### Published Topics:
| ROS Topic | Data |
| ------ | ------ |
| */franka_ros_interface/custom_franka_state_controller/robot_state* | gravity, coriolis, jacobian, cartesian velocity, etc. |
| */franka_ros_interface/custom_franka_state_controller/tip_state* | end-effector pose, wrench, etc. |
| */franka_ros_interface/joint_states* | joint positions, velocities, efforts |
| */franka_ros_interface/franka_gripper/joint_states* | joint positions, velocities, efforts of gripper joints |

##### Subscribed Topics:
| ROS Topic | Data |
| ------ | ------ |
| */franka_ros_interface/motion_controller/arm/joint_commands* | command the robot using the currently active controller |
| */franka_ros_interface/franka_gripper/[move/grasp/stop/homing]* | (action msg) command the joints of the gripper |

Other topics for changing the controller gains (also dynamically configurable), command timeout, etc. are also available.

#### ROS Services:
Controller manager service can be used to switch between all available controllers (joint position, velocity, effort). Gripper joints can be controlled using the ROS ActionClient. Other services for changing coordinate frames, adding gripper load configuration, etc. are also available.

#### Python API

Most of the above services and topics are wrapped using simple Python classes or utility functions, providing more control and simplicity. This includes direct control of the robot and gripper using the provided controllers. Refer README files in individual subpackages.

[Documentation][fri-doc]

### Related Packages

- [*panda_simulator*][ps-repo] : A Gazebo simulator for the Franka Emika Panda robot with ROS interface, providing exposed controllers and real-time robot state feedback similar to the real robot when using the *franka_ros_interface* package. Provides almost complete real-to-sim transfer of code.
- [*PandaRobot*](https://github.com/justagist/panda_robot) : Python interface providing higher-level control of the robot integrated with its gripper control, controller manager, coordinate frames manager, etc. with safety checks and other helper utilities. It also provides the kinematics and dynamics of the robot using the [KDL library](http://wiki.ros.org/kdl).
- [*franka_panda_description*][fpd-repo] : Robot description package modified from [*franka_ros*][franka-ros] package to include dynamics parameters for the robot arm (as estimated in [this paper](https://hal.inria.fr/hal-02265293/document)). Also includes transmission and control definitions required for the [*panda_simulator*][ps-repo] package.

   [ps-repo]: <https://github.com/justagist/panda_simulator>
   [fri-repo]: <https://github.com/justagist/franka_ros_interface>
   [fpd-repo]: <https://github.com/justagist/franka_panda_description>
   [fri-doc]: <https://justagist.github.io/franka_ros_interface>
   [libfranka-doc]: <https://frankaemika.github.io/docs/installation_linux.html#building-from-source>
   [franka-ros]: <https://frankaemika.github.io/docs/franka_ros.html>

##### License

[![License](https://img.shields.io/badge/License-Apache%202.0-blue.svg)](https://opensource.org/licenses/Apache-2.0)

Copyright (c) 2019-2020, Saif Sidhik

If you use this software, please cite it using [![DOI](https://zenodo.org/badge/DOI/10.5281/zenodo.3747412.svg)](https://doi.org/10.5281/zenodo.3747412).<|MERGE_RESOLUTION|>--- conflicted
+++ resolved
@@ -5,13 +5,7 @@
 A ROS interface library for the Franka Emika Panda robot, extending the [franka-ros][franka-ros] to expose more information about the robot, and
 providing low-level control of the robot using ROS and [Python API][fri-doc].
 
-<<<<<<< HEAD
-**Requires franka_ros version 0.6.0.** [![franka_ros_version](https://img.shields.io/badge/franka_ros-v0.6.0%20release-yellow.svg)](https://github.com/frankaemika/franka_ros/tree/49e5ac1055e332581b4520a1bd9ac8aaf4580fb1) **A beta version of Franka ROS Interface that is compatible with the newer franka_ros v0.7.1 is currently in development (may be unstable), and can be found in the ['v0.7.1'](https://github.com/justagist/franka_ros_interface/tree/v0.7.1) branch.**
-
-Provides utilites for controlling and managing the Franka Emika Panda robot (real and [simulated][ps-repo]. Contains exposed controllers for the robot (joint position,
-=======
 Franka ROS Interface provides utilites for controlling and managing the Franka Emika Panda robot (real and [simulated][ps-repo]. Contains exposed controllers for the robot (joint position,
->>>>>>> cd8873b9
 velocity, torque), interfaces for the gripper, controller manager, coordinate frames interface, etc. Also provides utilities to control the robot using MoveIt! and ROS Trajectory Action & ActionClient. This package also provides almost complete sim-to-real / real-to-sim transfer of code with the [panda_simulator][ps-repo] package.
 
 Documentation Page: https://justagist.github.io/franka_ros_interface
